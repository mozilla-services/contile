[package]
name = "contile"
<<<<<<< HEAD
# be sure to update
# test-engineering/contract-tests/volumes/client/scenarios.yml
# test-engineering/contract-tests/volumes/client/scenarios_tiles_cache.yml
version = "1.8.2"
=======
version = "1.9.0"
>>>>>>> c369fa98
authors = [
  "Philip Jenvey <pjenvey@underboss.org>",
  "jrconlin <jr+git@mozilla.com>",
  "Mozilla Services Engineering <services-engineering+code@mozilla.com>"
]
edition = "2021"

# See more keys and their definitions at https://doc.rust-lang.org/cargo/reference/manifest.html

[profile.release]
# Enables line numbers in Sentry
debug = 1

[dependencies]
actix-cors = "0.6"
actix-web = { version = "4", default_features = false, features = ["macros"] }
actix-web-location = { version = "0.7", features = ["actix-web-v4", "maxmind", "cadence"] }
async-trait = "0.1"
backtrace = "0.3"
base64 = "0.13"
blake3 = "1"
bytes = "1"
cadence = "0.29"
chrono = "0.4"
crossbeam-channel = "0.5.4"
docopt = "1.1"
cloud-storage = { git = "https://github.com/mozilla-services/cloud-storage-rs", branch = "release/0.11.1-client-builder-and-params" }
config = "0.13"
dashmap = "5.3"
futures = "0.3"
gethostname = "0.2.1"
hex = "0.4"
image = "0.24"
lazy_static = "1.4"
log = { version = "0.4", features = ["max_level_trace", "release_max_level_info"] }
rand ="0.8"
regex = "1"
reqwest = { version = "0.11", features = ["json"] }
serde = "1"
sentry = "0.27"
sentry-backtrace = "0.27"
serde_json = "1"
scopeguard = "1.1"
slog = { version = "2.7", features = ["max_level_trace", "release_max_level_info", "dynamic-keys"] }
slog-async = "2.7"
slog-envlogger = "2.2.0"
slog-mozlog-json = "0.1"
slog-scope = "4.4"
slog-stdlog = "4.1"
slog-term = "2"
thiserror = "1"
tokio = { version = "1", features = ["macros", "sync"] }
url = "2"
woothee = "0.13"<|MERGE_RESOLUTION|>--- conflicted
+++ resolved
@@ -1,13 +1,9 @@
 [package]
 name = "contile"
-<<<<<<< HEAD
 # be sure to update
 # test-engineering/contract-tests/volumes/client/scenarios.yml
 # test-engineering/contract-tests/volumes/client/scenarios_tiles_cache.yml
-version = "1.8.2"
-=======
 version = "1.9.0"
->>>>>>> c369fa98
 authors = [
   "Philip Jenvey <pjenvey@underboss.org>",
   "jrconlin <jr+git@mozilla.com>",
