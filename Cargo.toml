--- conflicted
+++ resolved
@@ -38,10 +38,6 @@
 image = "0.23"
 lazy_static = "1.4"
 log = { version = "0.4", features = ["max_level_trace", "release_max_level_info"] }
-<<<<<<< HEAD
-maxminddb = "0.21"
-=======
->>>>>>> 9c07998a
 rand ="0.8"
 regex = "1.4"
 reqwest = { version = "0.10", features = ["json"] } # 0.11+ conflicts with actix & tokio. Block until actix-web 4+?
