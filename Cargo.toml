[package]
name = "contile"
version = "0.3.0"
authors = [
  "Philip Jenvey <pjenvey@underboss.org>",
  "jrconlin <jr+git@mozilla.com>",
  "Mozilla Services Engineering <services-engineering+code@mozilla.com>"
]
edition = "2018"

# See more keys and their definitions at https://doc.rust-lang.org/cargo/reference/manifest.html

[profile.release]
# Enables line numbers in Sentry
debug = 1

[dependencies]
actix-cors = "0.5"
actix-http = "2"
actix-rt = "1"  # 2+ breaks testing, May need actix-web 4+?
actix-web = "3"
backtrace = "0.3"
cadence = "0.25"
docopt = "1.1"
cloud-storage = "0.6" # 0.7+ includes request 0.11, tokio 1.4
config = "0.11"
<<<<<<< HEAD
#env_logger = "0.8"
=======
dashmap = "4.0.2"
env_logger = "0.8"
>>>>>>> b8afa238
futures = "0.3"
hex = "0.4"
hostname = "0.3"
lazy_static = "1.4"
log = { version = "0.4", features = ["max_level_trace", "release_max_level_info"] }
maxminddb = "0.17"
regex = "1.4"
reqwest = { version = "0.10", features = ["json"] } # 0.11+ conflicts with actix & tokio. Block until actix-web 4+?
serde = "1.0"
# pin to 0.19 (until our onpremise is upgraded):
# https://github.com/getsentry/sentry-rust/issues/277
sentry = "0.19"
sentry-backtrace = "0.19"
serde_json = "1.0"
#sha2 = "0.9"
slog = { version = "2.7", features = ["max_level_trace", "release_max_level_info", "dynamic-keys"] }
slog-async = "2.6"
slog-envlogger = "2.2.0"
slog-mozlog-json = "0.1"
slog-scope = "4.4"
slog-stdlog = "4.1"
slog-term = "2.7"
thiserror = "1.0"
# pinning to 0.2.4 due to dependencies (actix, etc.)
tokio = { version = "0.2.4", features = ["macros", "sync"] }
url = "2"
woothee = "0.11"<|MERGE_RESOLUTION|>--- conflicted
+++ resolved
@@ -24,12 +24,8 @@
 docopt = "1.1"
 cloud-storage = "0.6" # 0.7+ includes request 0.11, tokio 1.4
 config = "0.11"
-<<<<<<< HEAD
+dashmap = "4.0.2"
 #env_logger = "0.8"
-=======
-dashmap = "4.0.2"
-env_logger = "0.8"
->>>>>>> b8afa238
 futures = "0.3"
 hex = "0.4"
 hostname = "0.3"
