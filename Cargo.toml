--- conflicted
+++ resolved
@@ -17,15 +17,12 @@
 actix-web = "3"
 backtrace = "0.3"
 cadence = "0.25"
-<<<<<<< HEAD
-=======
-chrono = "0.4"
+docopt = "1.1"
 cloud-storage = "0.6" # 0.7+ includes request 0.11, tokio 1.4
->>>>>>> 6e3b34a5
-docopt = "1.1"
 config = "0.11"
 env_logger = "0.8"
 futures = "0.3"
+hex = "0.4"
 hostname = "0.3"
 lazy_static = "1.4"
 log = { version = "0.4", features = ["max_level_debug", "release_max_level_info"] }
@@ -36,7 +33,6 @@
 sentry = "0.22"
 serde_json = "1.0"
 sha2 = "0.9"
-hex = "0.4"
 slog = { version = "2.7", features = ["max_level_trace", "release_max_level_info", "dynamic-keys"] }
 slog-async = "2.6"
 slog-envlogger = "2.2.0"
