[package]
name = "contile"
version = "0.4.1"
authors = [
  "Philip Jenvey <pjenvey@underboss.org>",
  "jrconlin <jr+git@mozilla.com>",
  "Mozilla Services Engineering <services-engineering+code@mozilla.com>"
]
edition = "2018"

# See more keys and their definitions at https://doc.rust-lang.org/cargo/reference/manifest.html

[profile.release]
# Enables line numbers in Sentry
debug = 1

[dependencies]
actix-cors = "0.5"
actix-http = "2"
actix-rt = "1"  # 2+ breaks testing, May need actix-web 4+?
actix-web = "3"
backtrace = "0.3"
base64 = "0.13"
bytes = "1.0"
cadence = "0.25"
chrono = "0.4"
docopt = "1.1"
cloud-storage = "0.6" # 0.7+ includes request 0.11, tokio 1.4
config = "0.11"
dashmap = "4.0.2"
futures = "0.3"
hex = "0.4"
hostname = "0.3"
image = "0.23"
lazy_static = "1.4"
log = { version = "0.4", features = ["max_level_trace", "release_max_level_info"] }
maxminddb = "0.17"
<<<<<<< HEAD
rand = "0.8"
=======
rand ="0.8"
>>>>>>> 1e3c08c0
regex = "1.4"
reqwest = { version = "0.10", features = ["json"] } # 0.11+ conflicts with actix & tokio. Block until actix-web 4+?
serde = "1.0"
# pin to 0.19 (until our onpremise is upgraded):
# https://github.com/getsentry/sentry-rust/issues/277
sentry = "0.19"
sentry-backtrace = "0.19"
serde_json = "1.0"
slog = { version = "2.7", features = ["max_level_trace", "release_max_level_info", "dynamic-keys"] }
slog-async = "2.6"
slog-envlogger = "2.2.0"
slog-mozlog-json = "0.1"
slog-scope = "4.4"
slog-stdlog = "4.1"
slog-term = "2.7"
thiserror = "1.0"
# pinning to 0.2.4 due to dependencies (actix, etc.)
tokio = { version = "0.2.4", features = ["macros", "sync"] }
url = "2"
woothee = "0.11"<|MERGE_RESOLUTION|>--- conflicted
+++ resolved
@@ -35,11 +35,7 @@
 lazy_static = "1.4"
 log = { version = "0.4", features = ["max_level_trace", "release_max_level_info"] }
 maxminddb = "0.17"
-<<<<<<< HEAD
-rand = "0.8"
-=======
 rand ="0.8"
->>>>>>> 1e3c08c0
 regex = "1.4"
 reqwest = { version = "0.10", features = ["json"] } # 0.11+ conflicts with actix & tokio. Block until actix-web 4+?
 serde = "1.0"
