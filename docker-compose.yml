--- conflicted
+++ resolved
@@ -1,11 +1,7 @@
 version: "3"
 services:
   partner:
-<<<<<<< HEAD
-    image: mozilla/contile-integration-tests-partner
-=======
     image: mozilla/contile-integration-tests-partner:21.2.0
->>>>>>> 68fa3154
     container_name: partner
     environment:
       PORT: 5000
@@ -40,11 +36,7 @@
     #entrypoint: >
     #  /bin/sh -c "hostname -I && bin/contile"
   client:
-<<<<<<< HEAD
-    image: mozilla/contile-integration-tests-client
-=======
     image: mozilla/contile-integration-tests-client:21.2.0
->>>>>>> 68fa3154
     container_name: client
     depends_on:
       - partner
