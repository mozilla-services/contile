scenarios:
  - name: success_desktop_windows
    description: Test that Contile successfully returns tiles for Windows on Desktop.
    steps:
      - request:
          method: GET
          path: '/v1/tiles'
          headers:
            # Contile maps the User-Agent Header value to os-family and form-factor parameters
            # The following value will result in os-family: windows and form-factor: desktop
            - name: User-Agent
              value: 'Mozilla/5.0 (Windows NT 10.0; rv:10.0) Gecko/20100101 Firefox/91.0'
        response:
          status_code: 200
          content:
            tiles:
              - id: 12345
                name: 'Example COM'
                click_url: 'https://example.com/desktop_windows?version=16.0.0&key=22.1&ci=6.2&ctag=1612376952400200000'
                image_url: 'https://example.com/desktop_windows01.jpg'
                image_size: null
                impression_url: 'https://example.com/desktop_windows?id=0001'
                url: 'https://www.example.com/desktop_windows'
              - id: 56789
                name: 'Example ORG'
                click_url: 'https://example.org/desktop_windows?version=16.0.0&key=7.2&ci=8.9&ctag=E1DE38C8972D0281F5556659A'
                image_url: 'https://example.org/desktop_windows02.jpg'
                image_size: null
                impression_url: 'https://example.org/desktop_windows?id=0002'
                url: 'https://www.example.org/desktop_windows'
      - request:
          method: GET
          path: '/v1/tiles'
          headers:
            # Contile maps the User-Agent Header value to os-family and form-factor parameters
            # The following value will result in os-family: windows and form-factor: desktop
            - name: User-Agent
              value: 'Mozilla/5.0 (Windows NT 10.0; rv:10.0) Gecko/20100101 Firefox/91.0'
        response:
          status_code: 200
          content:
            tiles:
              - id: 12345
                name: 'Example COM'
                click_url: 'https://example.com/desktop_windows?version=16.0.0&key=22.1&ci=6.2&ctag=1612376952400200000'
                image_url: 'https://example.com/desktop_windows01.jpg'
                image_size: null
                impression_url: 'https://example.com/desktop_windows?id=0001'
                url: 'https://www.example.com/desktop_windows'
              - id: 56789
                name: 'Example ORG'
                click_url: 'https://example.org/desktop_windows?version=16.0.0&key=7.2&ci=8.9&ctag=E1DE38C8972D0281F5556659A'
                image_url: 'https://example.org/desktop_windows02.jpg'
                image_size: null
                impression_url: 'https://example.org/desktop_windows?id=0002'
                url: 'https://www.example.org/desktop_windows'

  - name: success_desktop_macos
    description: Test that Contile successfully returns tiles for macOS on Desktop.
    steps:
      - request:
          method: GET
          path: '/v1/tiles'
          headers:
            # Contile maps the User-Agent Header value to os-family and form-factor parameters
            # The following value will result in os-family: macos and form-factor: desktop
            - name: User-Agent
              value: 'Mozilla/5.0 (Macintosh; Intel Mac OS X 10.15; rv:10.0) Gecko/20100101 Firefox/91.0'
        response:
          status_code: 200
          content:
            tiles:
              - id: 12346
                name: 'Example COM'
                click_url: 'https://example.com/desktop_macos?version=16.0.0&key=22.1&ci=6.2&ctag=1612376952400200000'
                image_url: 'https://example.com/desktop_macos01.jpg'
                image_size: null
                impression_url: 'https://example.com/desktop_macos?id=0001'
                url: 'https://www.example.com/desktop_macos'
              - id: 56790
                name: 'Example ORG'
                click_url: 'https://example.org/desktop_macos?version=16.0.0&key=7.2&ci=8.9&ctag=E1DE38C8972D0281F5556659A'
                image_url: 'https://example.org/desktop_macos02.jpg'
                image_size: null
                impression_url: 'https://example.org/desktop_macos?id=0002'
                url: 'https://www.example.org/desktop_macos'

  - name: success_desktop_linux
    description: Test that Contile returns tiles for Linux on Desktop.
    steps:
      - request:
          method: GET
          path: '/v1/tiles'
          headers:
            # Contile maps the User-Agent Header value to os-family and form-factor parameters
            # The following value will result in os-family: linux and form-factor: desktop
            - name: User-Agent
              value: 'Mozilla/5.0 (X11; Linux x86_64; rv:90.0) Gecko/20100101 Firefox/91.0'
        response:
          status_code: 200
          content:
            tiles:
              - id: 12347
                name: 'Example COM'
                click_url: 'https://example.com/desktop_linux?version=16.0.0&key=22.1&ci=6.2&ctag=1612376952400200000'
                image_url: 'https://example.com/desktop_linux01.jpg'
                image_size: null
                impression_url: 'https://example.com/desktop_linux?id=0001'
                url: 'https://www.example.com/desktop_linux'
              - id: 56791
                name: 'Example ORG'
                click_url: 'https://example.org/desktop_linux?version=16.0.0&key=7.2&ci=8.9&ctag=E1DE38C8972D0281F5556659A'
                image_url: 'https://example.org/desktop_linux02.jpg'
                image_size: null
                impression_url: 'https://example.org/desktop_linux?id=0002'
                url: 'https://www.example.org/desktop_linux'

  - name: error_phone_android_reqwest_error
    description: Test that Contile correctly handles a 500 from the partner API.
    steps:
      - request:
          method: GET
          path: '/v1/tiles'
          headers:
            # Contile maps the User-Agent Header value to os-family and form-factor parameters
            # The following value will result in os-family: android and form-factor: phone
            - name: User-Agent
              value: 'Mozilla/5.0 (Android 11; Mobile; rv:92.0) Gecko/92.0 Firefox/92.0'
        response:
          status_code: 500 # Internal Server Error
          content:
            code: 500
            errno: 520
            error: 'An error occurred while trying to request data'

  - name: error_tablet_ios_reqwest
    description: Test that Contile correctly handles invalid tiles responses from the partner API.
    steps:
      - request:
          method: GET
          path: '/v1/tiles'
          headers:
            # Contile maps the User-Agent Header value to os-family and form-factor parameters
            # The following value will result in os-family: ios and form-factor: tablet
<<<<<<< HEAD
            # Note: Firefox for iPad uses the default desktop UA string.
=======
            # which will trigger the invalid return data for ADM. Do not change this UA string!
            # NOTE: Firefox for iPad returns the default desktop UA string.
>>>>>>> 8d13e883
            - name: User-Agent
              value: 'iPad; CPU iPhone OS 11_5_1 like Mac OS X) AppleWebKit/605.1.15 (KHTML, like Gecko) FxiOS/35.0 Mobile/15E148 Safari/605.1.15'
        response:
          status_code: 204
          content: ''

  - name: error_phone_ios_timeout
    description: Test that Contile behaves correctly when a request to the partner API times out.
    steps:
      - request:
          method: GET
          path: '/v1/tiles'
          headers:
            # Contile maps the User-Agent Header value to os-family and form-factor parameters
            # The following value will result in os-family: ios and form-factor: phone
            - name: User-Agent
              value: 'Mozilla/5.0 (iPhone; CPU iPhone OS 11_5_1 like Mac OS X) AppleWebKit/605.1.15 (KHTML, like Gecko) FxiOS/35.0 Mobile/15E148 Safari/605.1.15'
        response:
          status_code: 503 # Service Unavailable
          content:
            code: 503
            errno: 522
            error: 'An invalid response received from the partner'

  - name: error_invalid_user_agent
    description: Test that Contile correctly handles requests from non Firefox clients.
    steps:
      - request:
          method: GET
          path: '/v1/tiles'
          headers:
            # Contile maps the User-Agent Header value to os-family and form-factor parameters
            # The following value will result in os-family: macos and form-factor: desktop
            - name: User-Agent
              value: 'Mozilla/5.0 (Macintosh; Intel Mac OS X 10.15; rv:10.0) AppleWebKit/537.36 (KHTML, like Gecko) Chrome/97.0.4692.71 Safari/537.36'
        response:
          status_code: 403 # Forbidden
          content:
            code: 403
            errno: 700
            error: 'This service is for firefox only'

  - name: success_country_code_region_code
    description: Test that Contile successfully returns tiles for a specific country and region.
    steps:
      - request:
          method: GET
          path: '/v1/tiles'
          headers:
            # Contile maps the User-Agent Header value to os-family and form-factor parameters
            # The following value will result in os-family: macos and form-factor: desktop
            - name: User-Agent
              value: 'Mozilla/5.0 (Macintosh; Intel Mac OS X 10.15; rv:10.0) Gecko/20100101 Firefox/91.0'
            # Contile looks up the IP address from this header value and maps it to proxy information.
            # We use a random IP address from the range specified by the CIDR network notation "216.160.83.56/29"
            # from https://github.com/maxmind/MaxMind-DB/blob/main/source-data/GeoLite2-City-Test.json
            # The following value will result in country-code: US and region-code: WA
            - name: X-Forwarded-For
              value: '216.160.83.62'
        response:
          status_code: 200
          content:
            tiles:
              - id: 22346
                name: 'Example COM'
                click_url: 'https://example.com/us_wa_desktop_macos?version=16.0.0&key=22.1&ci=6.2&ctag=1612376952400200000'
                image_url: 'https://example.com/us_wa_desktop_macos01.jpg'
                image_size: null
                impression_url: 'https://example.com/us_wa_desktop_macos?id=0001'
                url: 'https://www.example.com/us_wa_desktop_macos'
              - id: 56790
                name: 'Example ORG'
                click_url: 'https://example.org/us_wa_desktop_macos?version=16.0.0&key=7.2&ci=8.9&ctag=E1DE38C8972D0281F5556659A'
                image_url: 'https://example.org/us_wa_desktop_macos02.jpg'
                image_size: null
                impression_url: 'https://example.org/us_wa_desktop_macos?id=0002'
                url: 'https://www.example.org/us_wa_desktop_macos'

  - name: legacy_image_filter
    description: >
      Test that Contile successfully filters tiles based on whether there's an
      image for the ad provider of a tile shipped with Firefox 90.
    steps:
      - request:
          method: GET
          path: '/v1/tiles'
          headers:
            # Contile maps the User-Agent Header value to os-family and form-factor parameters
            # The following value will result in os-family: macos and form-factor: desktop
            - name: User-Agent
              value: 'Mozilla/5.0 (Macintosh; Intel Mac OS X 10.15; rv:10.0) Gecko/20100101 Firefox/91.0'
            # Contile looks up the IP address from this header value and maps it to proxy information.
            # We use a random IP address from the range specified by the CIDR network notation "81.2.69.192/28"
            # from https://github.com/maxmind/MaxMind-DB/blob/main/source-data/GeoLite2-City-Test.json
            # The following value will result in country-code: GB and region-code: ENG
            - name: X-Forwarded-For
              value: '81.2.69.204'
        response:
          status_code: 200
          content:
            tiles:
              - id: 41235
                name: 'DunBroch'
                click_url: 'https://dunbroch.co.uk/gb_desktop_macos?version=16.0.0&key=22.1&ci=6.2&ctag=1612376952400200000'
                image_url: 'https://dunbroch.co.uk/gb_desktop_macos01.jpg'
                image_size: null
                impression_url: 'https://dunbroch.co.uk/gb_desktop_macos?id=0001'
                url: 'https://www.dunbroch.co.uk/gb_desktop_macos'
              - id: 32346
                name: 'Example COM'
                click_url: 'https://example.com/gb_desktop_macos?version=16.0.0&key=22.1&ci=6.2&ctag=1612376952400200000'
                image_url: 'https://example.com/gb_desktop_macos01.jpg'
                image_size: null
                impression_url: 'https://example.com/gb_desktop_macos?id=0001'
                url: 'https://www.example.com/gb_desktop_macos'
      - request:
          method: GET
          path: '/v1/tiles'
          headers:
            # Contile maps the User-Agent Header value to os-family and form-factor parameters
            # The following value will result in os-family: macos and form-factor: desktop
            - name: User-Agent
              value: 'Mozilla/5.0 (Macintosh; Intel Mac OS X 10.15; rv:10.0) Gecko/20100101 Firefox/90.0'
            # Contile looks up the IP address from this header value and maps it to proxy information.
            # We use a random IP address from the range specified by the CIDR network notation "81.2.69.192/28"
            # from https://github.com/maxmind/MaxMind-DB/blob/main/source-data/GeoLite2-City-Test.json
            # The following value will result in country-code: GB and region-code: ENG
            - name: X-Forwarded-For
              value: '81.2.69.192'
        response:
          status_code: 200
          content:
            tiles:
              - id: 32346
                name: 'Example COM'
                click_url: 'https://example.com/gb_desktop_macos?version=16.0.0&key=22.1&ci=6.2&ctag=1612376952400200000'
                image_url: 'https://example.com/gb_desktop_macos01.jpg'
                image_size: null
                impression_url: 'https://example.com/gb_desktop_macos?id=0001'
                url: 'https://www.example.com/gb_desktop_macos'
              - id: 76790
                name: 'Example ORG'
                click_url: 'https://example.org/gb_desktop_macos?version=16.0.0&key=7.2&ci=8.9&ctag=E1DE38C8972D0281F5556659A'
                image_url: 'https://example.org/gb_desktop_macos02.jpg'
                image_size: null
                impression_url: 'https://example.org/gb_desktop_macos?id=0002'
                url: 'https://www.example.org/gb_desktop_macos'

  - name: success_200_OK_exluded_region
    description: Test that Contile returns a 200 OK with an empty tiles array for excluded regions
    steps:
      - request:
          method: GET
          path: '/v1/tiles'
          headers:
            # Contile maps the User-Agent Header value to os-family and form-factor parameters
            # The following value will result in os-family: macos and form-factor: desktop
            - name: User-Agent
              value: 'Mozilla/5.0 (Macintosh; Intel Mac OS X 10.15; rv:10.0) Gecko/20100101 Firefox/91.0'
            # Contile looks up the IP address from this header value and maps it to proxy information.
            # We use a random IP address from the range specified by the CIDR network notation "89.160.20.112/28"
            # from https://github.com/maxmind/MaxMind-DB/blob/main/source-data/GeoLite2-City-Test.json
            # The following value will result in country-code: SE and region-code: E
            - name: X-Forwarded-For
              value: '89.160.20.115'
        response:
          status_code: 200
          content:
            tiles: []

  - name: advertiser_url_path_filter_prefix
    description: >
      Test that Contile successfully applies advertiser_url path filters with
      prefix matching. The request is expected to not result in any DunBroch
      tiles because the settings do not allow URL paths with a
      `gb_desktop_windows` prefix for DunBroch tiles.
    steps:
      - request:
          method: GET
          path: '/v1/tiles'
          headers:
            # Contile maps the User-Agent Header value to os-family and form-factor parameters
            # The following value will result in os-family: windows and form-factor: desktop
            - name: User-Agent
              value: 'Mozilla/5.0 (Windows NT 10.0; rv:10.0) Gecko/20100101 Firefox/91.0'
            # Contile looks up the IP address from this header value and maps it to proxy information.
            # We use a random IP address from the range specified by the CIDR network notation "81.2.69.192/28"
            # from https://github.com/maxmind/MaxMind-DB/blob/main/source-data/GeoLite2-City-Test.json
            # The following value will result in country-code: GB and region-code: ENG
            - name: X-Forwarded-For
              value: '81.2.69.204'
        response:
          status_code: 200
          content:
            tiles:
              - id: 32345
                name: 'Example COM'
                click_url: 'https://example.com/gb_desktop_windows?version=16.0.0&key=22.1&ci=6.2&ctag=1612376952400200000'
                image_url: 'https://example.com/gb_desktop_windows01.jpg'
                image_size: null
                impression_url: 'https://example.com/gb_desktop_windows?id=0001'
                url: 'https://www.example.com/gb_desktop_windows'
              - id: 76789
                name: 'Example ORG'
                click_url: 'https://example.org/gb_desktop_windows?version=16.0.0&key=7.2&ci=8.9&ctag=E1DE38C8972D0281F5556659A'
                image_url: 'https://example.org/gb_desktop_windows02.jpg'
                image_size: null
                impression_url: 'https://example.org/gb_desktop_windows?id=0002'
                url: 'https://www.example.org/gb_desktop_windows'

  - name: advertiser_url_path_filter_exact
    description: >
      Test that Contile successfully applies advertiser_url path filters with
      exact matching. The request is expected to not result in any DunBroch
      tiles because the settings only allow exact `gb_desktop_linux` paths, but
      the DunBroch tile for the proxy parameters in the step has a URL path of
      `gb_desktop_linux/2021` and the additional path segment is not approved.
    steps:
      - request:
          method: GET
          path: '/v1/tiles'
          headers:
            # Contile maps the User-Agent Header value to os-family and form-factor parameters
            # The following value will result in os-family: linux and form-factor: desktop
            - name: User-Agent
              value: 'Mozilla/5.0 (X11; Linux x86_64; rv:90.0) Gecko/20100101 Firefox/91.0'
            # Contile looks up the IP address from this header value and maps it to proxy information.
            # We use a random IP address from the range specified by the CIDR network notation "81.2.69.192/28"
            # from https://github.com/maxmind/MaxMind-DB/blob/main/source-data/GeoLite2-City-Test.json
            # The following value will result in country-code: GB and region-code: ENG
            - name: X-Forwarded-For
              value: '81.2.69.204'
        response:
          status_code: 200
          content:
            tiles:
              - id: 32347
                name: 'Example COM'
                click_url: 'https://example.com/gb_desktop_linux?version=16.0.0&key=22.1&ci=6.2&ctag=1612376952400200000'
                image_url: 'https://example.com/gb_desktop_linux01.jpg'
                image_size: null
                impression_url: 'https://example.com/gb_desktop_linux?id=0001'
                url: 'https://www.example.com/gb_desktop_linux'
              - id: 76791
                name: 'Example ORG'
                click_url: 'https://example.org/gb_desktop_linux?version=16.0.0&key=7.2&ci=8.9&ctag=E1DE38C8972D0281F5556659A'
                image_url: 'https://example.org/gb_desktop_linux02.jpg'
                image_size: null
                impression_url: 'https://example.org/gb_desktop_linux?id=0002'
                url: 'https://www.example.org/gb_desktop_linux'<|MERGE_RESOLUTION|>--- conflicted
+++ resolved
@@ -142,12 +142,8 @@
           headers:
             # Contile maps the User-Agent Header value to os-family and form-factor parameters
             # The following value will result in os-family: ios and form-factor: tablet
-<<<<<<< HEAD
-            # Note: Firefox for iPad uses the default desktop UA string.
-=======
             # which will trigger the invalid return data for ADM. Do not change this UA string!
             # NOTE: Firefox for iPad returns the default desktop UA string.
->>>>>>> 8d13e883
             - name: User-Agent
               value: 'iPad; CPU iPhone OS 11_5_1 like Mac OS X) AppleWebKit/605.1.15 (KHTML, like Gecko) FxiOS/35.0 Mobile/15E148 Safari/605.1.15'
         response:
