--- conflicted
+++ resolved
@@ -207,11 +207,7 @@
          command: |
            echo "$DOCKER_PASS" | docker login -u "$DOCKER_USER" --password-stdin
            docker-compose --version
-<<<<<<< HEAD
-           docker-compose -f docker-compose.yml run --use-aliases --rm client
-=======
            docker-compose -f docker-compose.yml up --abort-on-container-exit
->>>>>>> 68fa3154
 
 workflows:
   version: 2
