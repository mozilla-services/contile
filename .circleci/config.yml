--- conflicted
+++ resolved
@@ -121,10 +121,6 @@
               fi
       - checkout
       - setup-rust
-<<<<<<< HEAD
-      # - setup-python
-=======
->>>>>>> 71b9df3a
       - write-version
       - cargo-build
       - run-tests
@@ -138,14 +134,7 @@
           name: docker save fx-tiles:build
           command: |
             mkdir -p /home/circleci/cache
-<<<<<<< HEAD
             docker save -o /home/circleci/cache/docker.tar "fx-tiles:build"
-      - run:
-          name: Save docker-compose config
-          command: cp docker-compose*.yaml /home/circleci/cache
-=======
-            docker save -o /home/circleci/cache/docker.tar "app:build"
->>>>>>> 71b9df3a
       - save_cache:
           key: v1-{{ .Branch }}-{{ .Environment.CIRCLE_TAG }}-{{ epoch }}
           paths:
@@ -204,10 +193,6 @@
       - deploy:
           requires:
             - build-and-test
-<<<<<<< HEAD
-            # - e2e-test
-=======
->>>>>>> 71b9df3a
           filters:
             tags:
               only: /.*/