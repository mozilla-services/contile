[advisories]
ignore = [
    "RUSTSEC-2020-0041", # Bound by Sentry 0.19 requiring Hyper 0.13
    "RUSTSEC-2021-0078", # Bound by Sentry 0.19 requiring Hyper 0.13
    "RUSTSEC-2021-0079", # Bound by Sentry 0.19 requiring Hyper 0.13
<<<<<<< HEAD
    "RUSTSEC-2020-0159", # Bound by actix, slog, sentry, etc.
    "RUSTSEC-2020-0071", # Bound by actix, chrono, etc.
=======

    # time 0.1.43 still in use by chrono
    "RUSTSEC-2020-0071", # Time 0.14.3 - Potential segfault in time crate.
    "RUSTSEC-2020-0159", # Chrono 0.4.19 - Potential segfault in `localtime_r` invokations.
>>>>>>> 6dc80d0e
]<|MERGE_RESOLUTION|>--- conflicted
+++ resolved
@@ -3,13 +3,8 @@
     "RUSTSEC-2020-0041", # Bound by Sentry 0.19 requiring Hyper 0.13
     "RUSTSEC-2021-0078", # Bound by Sentry 0.19 requiring Hyper 0.13
     "RUSTSEC-2021-0079", # Bound by Sentry 0.19 requiring Hyper 0.13
-<<<<<<< HEAD
-    "RUSTSEC-2020-0159", # Bound by actix, slog, sentry, etc.
-    "RUSTSEC-2020-0071", # Bound by actix, chrono, etc.
-=======
 
     # time 0.1.43 still in use by chrono
     "RUSTSEC-2020-0071", # Time 0.14.3 - Potential segfault in time crate.
     "RUSTSEC-2020-0159", # Chrono 0.4.19 - Potential segfault in `localtime_r` invokations.
->>>>>>> 6dc80d0e
 ]