--- conflicted
+++ resolved
@@ -14,14 +14,9 @@
 
 ## Overview
 
-<<<<<<< HEAD
-The client is instructed on request and response check actions via steps recorded in a
-scenario file. A scenario is defined by a name, description and steps.
-=======
 The client is instructed on request and response check actions via scenarios, 
 recorded in the `scenarios.yml` file. A scenario is defined by a name, a description 
 and steps.
->>>>>>> f98b8104
 
 ### Steps
 
