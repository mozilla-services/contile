{
<<<<<<< HEAD
    "Example COM": {
        "US": [
            {
                "host": "www.example.com"
            },
            {
                "host": "www.example.co.uk"
            },
            {
                "host": "www.example.it"
            },
            {
                "host": "www.example.com.au"
            },
            {
                "host": "www.example.ca"
            },
            {
                "host": "www.example.de"
            },
            {
                "host": "www.example.fr"
            },
            {
                "host": "www.example.es"
            },
            {
                "host": "www.example.in"
            },
            {
                "host": "www.example.com.mx"
            }
        ],
        "click_hosts": [],
        "impression_hosts": [],
        "include_regions": [],
        "position": 1
    },
    "Example ORG": {
        "CA": [
            {
                "host": "www.example.org"
            }
        ],
        "click_hosts": [
            "example.org"
        ],
        "impression_hosts": [
            "example.org"
        ],
        "include_regions": [],
        "position": 1
    },
    "DunBroch": {
        "GB": [
            {
                "host": "www.dunbroch.co.uk",
                "paths": [
                    {
                        "value": "/gb_desktop_macos/",
                        "matching": "prefix"
                    },
                    {
                        "value": "/gb_desktop_linux",
                        "matching": "exact"
                    }
                ]
            }
        ],
        "click_hosts": [
            "dunbroch.co.uk"
        ],
        "impression_hosts": [
            "dunbroch.co.uk"
        ],
        "include_regions": [
            "GB"
        ],
        "position": 2
    }
=======
  "Example COM": {
    "US": [
      {
        "host": "www.example.com",
        "paths": [
          {
            "value": "/",
            "matching": "prefix"
          }
        ]
      }
    ],
    "CN": [
      {
        "host": "www.example.com",
        "paths": [
          {
            "value": "/",
            "matching": "prefix"
          }
        ]
      }
    ],
    "GB": [
      {
        "host": "www.example.co.uk",
        "paths": [
          {
            "value": "/",
            "matching": "exact"
          }
        ]
      },
      {
        "host": "www.example.com",
        "paths": [
          {
            "value": "/",
            "matching": "prefix"
          }
        ]
      }
    ],
    "IT": [
      {
        "host": "www.example.it",
        "paths": [
          {
            "value": "/",
            "matching": "exact"
          }
        ]
      }
    ],
    "AU": [
      {
        "host": "www.example.com.au",
        "paths": [
          {
            "value": "/",
            "matching": "exact"
          }
        ]
      }
    ],
    "CA": [
      {
        "host": "www.example.ca",
        "paths": [
          {
            "value": "/",
            "matching": "exact"
          }
        ]
      }
    ],
    "DE": [
      {
        "host": "www.example.de",
        "paths": [
          {
            "value": "/",
            "matching": "exact"
          }
        ]
      }
    ],
    "FR": [
      {
        "host": "www.example.fr",
        "paths": [
          {
            "value": "/",
            "matching": "exact"
          }
        ]
      }
    ],
    "ES": [
      {
        "host": "www.example.es",
        "paths": [
          {
            "value": "/",
            "matching": "exact"
          }
        ]
      }
    ],
    "IN": [
      {
        "host": "www.example.in",
        "paths": [
          {
            "value": "/",
            "matching": "exact"
          }
        ]
      }
    ],
    "MX": [
      {
        "host": "www.example.com.mx",
        "paths": [
          {
            "value": "/",
            "matching": "exact"
          }
        ]
      }
    ]
  },
  "Example ORG": {
    "US": [
      {
        "host": "www.example.org",
        "paths": [
          {
            "value": "/",
            "matching": "prefix"
          }
        ]
      }
    ],
    "GB": [
      {
        "host": "www.example.org",
        "paths": [
          {
            "value": "/",
            "matching": "prefix"
          }
        ]
      }
    ],
    "CN": [
      {
        "host": "www.example.org",
        "paths": [
          {
            "value": "/",
            "matching": "prefix"
          }
        ]
      }
    ]
  },
  "DunBroch": {
    "GB": [
      {
        "host": "www.dunbroch.co.uk",
        "paths": [
          {
            "value": "/gb_desktop_macos/",
            "matching": "prefix"
          },
          {
            "value": "/gb_desktop_linux",
            "matching": "exact"
          }
        ]
      }
    ]
  }
>>>>>>> 24126a37
}<|MERGE_RESOLUTION|>--- conflicted
+++ resolved
@@ -1,86 +1,4 @@
 {
-<<<<<<< HEAD
-    "Example COM": {
-        "US": [
-            {
-                "host": "www.example.com"
-            },
-            {
-                "host": "www.example.co.uk"
-            },
-            {
-                "host": "www.example.it"
-            },
-            {
-                "host": "www.example.com.au"
-            },
-            {
-                "host": "www.example.ca"
-            },
-            {
-                "host": "www.example.de"
-            },
-            {
-                "host": "www.example.fr"
-            },
-            {
-                "host": "www.example.es"
-            },
-            {
-                "host": "www.example.in"
-            },
-            {
-                "host": "www.example.com.mx"
-            }
-        ],
-        "click_hosts": [],
-        "impression_hosts": [],
-        "include_regions": [],
-        "position": 1
-    },
-    "Example ORG": {
-        "CA": [
-            {
-                "host": "www.example.org"
-            }
-        ],
-        "click_hosts": [
-            "example.org"
-        ],
-        "impression_hosts": [
-            "example.org"
-        ],
-        "include_regions": [],
-        "position": 1
-    },
-    "DunBroch": {
-        "GB": [
-            {
-                "host": "www.dunbroch.co.uk",
-                "paths": [
-                    {
-                        "value": "/gb_desktop_macos/",
-                        "matching": "prefix"
-                    },
-                    {
-                        "value": "/gb_desktop_linux",
-                        "matching": "exact"
-                    }
-                ]
-            }
-        ],
-        "click_hosts": [
-            "dunbroch.co.uk"
-        ],
-        "impression_hosts": [
-            "dunbroch.co.uk"
-        ],
-        "include_regions": [
-            "GB"
-        ],
-        "position": 2
-    }
-=======
   "Example COM": {
     "US": [
       {
@@ -265,5 +183,4 @@
       }
     ]
   }
->>>>>>> 24126a37
 }