--- conflicted
+++ resolved
@@ -302,9 +302,8 @@
                 image_size: null
                 impression_url: 'https://example.org/gb_desktop_macos?id=0002'
                 url: 'https://www.example.org/gb_desktop_macos'
-<<<<<<< HEAD
-
-  - name: success_200_OK_exluded_region
+
+  - name: success_200_OK_excluded_region
     description: Test that Contile returns a 200 OK with an empty tiles array for excluded regions
     steps:
       - request:
@@ -412,7 +411,7 @@
 
   - name: success_tiles_cache_expired
     description: >
-      Test that Contile requests tiles from the partner, when its cached tiles are 
+      Test that Contile requests tiles from the partner, when its cached tiles are
       expired
     steps:
       - request:
@@ -499,7 +498,7 @@
                     - name: accept
                       value: '*/*'
                     - name: user-agent
-                      value: 'contile/1.8.1'
+                      value: 'contile/1.8.0'
                     - name: host
                       value: 'partner:5000'
                   path: '/tilesp/desktop'
@@ -525,229 +524,4 @@
                     - name: out
                       value: 'json'
                     - name: results
-                      value: '5'
-=======
-#
-#  - name: success_200_OK_exluded_region
-#    description: Test that Contile returns a 200 OK with an empty tiles array for excluded regions
-#    steps:
-#      - request:
-#          service: contile
-#          method: GET
-#          path: '/v1/tiles'
-#          headers:
-#            # Contile maps the User-Agent Header value to os-family and form-factor parameters
-#            # The following value will result in os-family: macos and form-factor: desktop
-#            - name: User-Agent
-#              value: 'Mozilla/5.0 (Macintosh; Intel Mac OS X 10.15; rv:10.0) Gecko/20100101 Firefox/91.0'
-#            # Contile looks up the IP address from this header value and maps it to proxy information.
-#            # We use a random IP address from the range specified by the CIDR network notation "89.160.20.112/28"
-#            # from https://github.com/maxmind/MaxMind-DB/blob/main/source-data/GeoLite2-City-Test.json
-#            # The following value will result in country-code: SE and region-code: E
-#            - name: X-Forwarded-For
-#              value: '89.160.20.115'
-#        response:
-#          status_code: 200
-#          content:
-#            tiles: []
-#
-#  - name: advertiser_url_path_filter_prefix
-#    description: >
-#      Test that Contile successfully applies advertiser_url path filters with
-#      prefix matching. The request is expected to not result in any DunBroch
-#      tiles because the settings do not allow URL paths with a
-#      `gb_desktop_windows` prefix for DunBroch tiles.
-#    steps:
-#      - request:
-#          service: contile
-#          method: GET
-#          path: '/v1/tiles'
-#          headers:
-#            # Contile maps the User-Agent Header value to os-family and form-factor parameters
-#            # The following value will result in os-family: windows and form-factor: desktop
-#            - name: User-Agent
-#              value: 'Mozilla/5.0 (Windows NT 10.0; rv:10.0) Gecko/20100101 Firefox/91.0'
-#            # Contile looks up the IP address from this header value and maps it to proxy information.
-#            # We use a random IP address from the range specified by the CIDR network notation "81.2.69.192/28"
-#            # from https://github.com/maxmind/MaxMind-DB/blob/main/source-data/GeoLite2-City-Test.json
-#            # The following value will result in country-code: GB and region-code: ENG
-#            - name: X-Forwarded-For
-#              value: '81.2.69.204'
-#        response:
-#          status_code: 200
-#          content:
-#            tiles:
-#              - id: 32345
-#                name: 'Example COM'
-#                click_url: 'https://example.com/gb_desktop_windows?version=16.0.0&key=22.1&ci=6.2&ctag=1612376952400200000'
-#                image_url: 'https://example.com/gb_desktop_windows01.jpg'
-#                image_size: null
-#                impression_url: 'https://example.com/gb_desktop_windows?id=0001'
-#                url: 'https://www.example.com/gb_desktop_windows'
-#              - id: 76789
-#                name: 'Example ORG'
-#                click_url: 'https://example.org/gb_desktop_windows?version=16.0.0&key=7.2&ci=8.9&ctag=E1DE38C8972D0281F5556659A'
-#                image_url: 'https://example.org/gb_desktop_windows02.jpg'
-#                image_size: null
-#                impression_url: 'https://example.org/gb_desktop_windows?id=0002'
-#                url: 'https://www.example.org/gb_desktop_windows'
-#
-#  - name: advertiser_url_path_filter_exact
-#    description: >
-#      Test that Contile successfully applies advertiser_url path filters with
-#      exact matching. The request is expected to not result in any DunBroch
-#      tiles because the settings only allow exact `gb_desktop_linux` paths, but
-#      the DunBroch tile for the proxy parameters in the step has a URL path of
-#      `gb_desktop_linux/2021` and the additional path segment is not approved.
-#    steps:
-#      - request:
-#          service: contile
-#          method: GET
-#          path: '/v1/tiles'
-#          headers:
-#            # Contile maps the User-Agent Header value to os-family and form-factor parameters
-#            # The following value will result in os-family: linux and form-factor: desktop
-#            - name: User-Agent
-#              value: 'Mozilla/5.0 (X11; Linux x86_64; rv:90.0) Gecko/20100101 Firefox/91.0'
-#            # Contile looks up the IP address from this header value and maps it to proxy information.
-#            # We use a random IP address from the range specified by the CIDR network notation "81.2.69.192/28"
-#            # from https://github.com/maxmind/MaxMind-DB/blob/main/source-data/GeoLite2-City-Test.json
-#            # The following value will result in country-code: GB and region-code: ENG
-#            - name: X-Forwarded-For
-#              value: '81.2.69.204'
-#        response:
-#          status_code: 200
-#          content:
-#            tiles:
-#              - id: 32347
-#                name: 'Example COM'
-#                click_url: 'https://example.com/gb_desktop_linux?version=16.0.0&key=22.1&ci=6.2&ctag=1612376952400200000'
-#                image_url: 'https://example.com/gb_desktop_linux01.jpg'
-#                image_size: null
-#                impression_url: 'https://example.com/gb_desktop_linux?id=0001'
-#                url: 'https://www.example.com/gb_desktop_linux'
-#              - id: 76791
-#                name: 'Example ORG'
-#                click_url: 'https://example.org/gb_desktop_linux?version=16.0.0&key=7.2&ci=8.9&ctag=E1DE38C8972D0281F5556659A'
-#                image_url: 'https://example.org/gb_desktop_linux02.jpg'
-#                image_size: null
-#                impression_url: 'https://example.org/gb_desktop_linux?id=0002'
-#                url: 'https://www.example.org/gb_desktop_linux'
-#
-#  - name: success_tiles_cache_expired
-#    description: >
-#      Test that Contile requests tiles from the partner, when its cached tiles are
-#      expired
-#    steps:
-#      - request:
-#          service: contile
-#          method: GET
-#          path: '/v1/tiles'
-#          headers:
-#            # Contile maps the User-Agent Header value to os-family and form-factor parameters
-#            # The following value will result in os-family: windows and form-factor: desktop
-#            - name: User-Agent
-#              value: 'Mozilla/5.0 (Windows NT 10.0; rv:10.0) Gecko/20100101 Firefox/91.0'
-#            # Contile looks up the IP address from this header value and maps it to proxy information.
-#            # We use a random IP address from the range specified by the CIDR network notation "216.160.83.56/29"
-#            # from https://github.com/maxmind/MaxMind-DB/blob/main/source-data/GeoLite2-City-Test.json
-#            # The following value will result in country-code: US and region-code: WA
-#            - name: X-Forwarded-For
-#              value: '216.160.83.62'
-#        response:
-#          status_code: 200
-#          content:
-#            tiles:
-#              - id: 22345
-#                name: 'Example COM'
-#                click_url: 'https://example.com/us_wa_desktop_windows?version=16.0.0&key=22.1&ci=6.2&ctag=1612376952400200000'
-#                image_url: 'https://example.com/us_wa_desktop_windows01.jpg'
-#                image_size: null
-#                impression_url: 'https://example.com/us_wa_desktop_windows?id=0001'
-#                url: 'https://www.example.com/us_wa_desktop_windows'
-#              - id: 66789
-#                name: 'Example ORG'
-#                click_url: 'https://example.org/us_wa_desktop_windows?version=16.0.0&key=7.2&ci=8.9&ctag=E1DE38C8972D0281F5556659A'
-#                image_url: 'https://example.org/us_wa_desktop_windows02.jpg'
-#                image_size: null
-#                impression_url: 'https://example.org/us_wa_desktop_windows?id=0002'
-#                url: 'https://www.example.org/us_wa_desktop_windows'
-#      - request:
-#          service: contile
-#          method: GET
-#          path: '/v1/tiles'
-#          headers:
-#            # Contile maps the User-Agent Header value to os-family and form-factor parameters
-#            # The following value will result in os-family: windows and form-factor: desktop
-#            - name: User-Agent
-#              value: 'Mozilla/5.0 (Windows NT 10.0; rv:10.0) Gecko/20100101 Firefox/91.0'
-#            # Contile looks up the IP address from this header value and maps it to proxy information.
-#            # We use a random IP address from the range specified by the CIDR network notation "216.160.83.56/29"
-#            # from https://github.com/maxmind/MaxMind-DB/blob/main/source-data/GeoLite2-City-Test.json
-#            # The following value will result in country-code: US and region-code: WA
-#            - name: X-Forwarded-For
-#              value: '216.160.83.62'
-#        response:
-#          status_code: 200
-#          content:
-#            tiles:
-#              - id: 22345
-#                name: 'Example COM'
-#                click_url: 'https://example.com/us_wa_desktop_windows?version=16.0.0&key=22.1&ci=6.2&ctag=1612376952400200000'
-#                image_url: 'https://example.com/us_wa_desktop_windows01.jpg'
-#                image_size: null
-#                impression_url: 'https://example.com/us_wa_desktop_windows?id=0001'
-#                url: 'https://www.example.com/us_wa_desktop_windows'
-#              - id: 66789
-#                name: 'Example ORG'
-#                click_url: 'https://example.org/us_wa_desktop_windows?version=16.0.0&key=7.2&ci=8.9&ctag=E1DE38C8972D0281F5556659A'
-#                image_url: 'https://example.org/us_wa_desktop_windows02.jpg'
-#                image_size: null
-#                impression_url: 'https://example.org/us_wa_desktop_windows?id=0002'
-#                url: 'https://www.example.org/us_wa_desktop_windows'
-#      - request:
-#          service: partner
-#          method: GET
-#          path: '/records/'
-#          headers:
-#            - name: 'accept'
-#              value: '*/*'
-#        response:
-#          status_code: 200
-#          content:
-#            records:
-#              - count: 2
-#                record:
-#                  method: GET
-#                  headers:
-#                    - name: accept
-#                      value: '*/*'
-#                    - name: user-agent
-#                      value: 'contile/1.8.0'
-#                    - name: host
-#                      value: 'partner:5000'
-#                  path: '/tilesp/desktop'
-#                  query_parameters:
-#                    - name: partner
-#                      value: 'partner_id_test'
-#                    - name: sub1
-#                      value: 'sub1_test'
-#                    - name: sub2
-#                      value: 'newtab'
-#                    - name: country-code
-#                      value: 'US'
-#                    - name: region-code
-#                      value: 'WA'
-#                    - name: dma-code
-#                      value: '819'
-#                    - name: form-factor
-#                      value: 'desktop'
-#                    - name: os-family
-#                      value: 'windows'
-#                    - name: v
-#                      value: '1.0'
-#                    - name: out
-#                      value: 'json'
-#                    - name: results
-#                      value: '5'
->>>>>>> 24126a37
+                      value: '5'