--- conflicted
+++ resolved
@@ -88,11 +88,7 @@
                     - name: accept
                       value: '*/*'
                     - name: user-agent
-<<<<<<< HEAD
-                      value: 'contile/1.8.2'
-=======
                       value: 'contile/1.9.0'
->>>>>>> c369fa98
                     - name: host
                       value: 'partner:5000'
                   path: '/tilesp/desktop'
@@ -205,11 +201,7 @@
                     - name: accept
                       value: '*/*'
                     - name: user-agent
-<<<<<<< HEAD
-                      value: 'contile/1.8.2'
-=======
                       value: 'contile/1.9.0'
->>>>>>> c369fa98
                     - name: host
                       value: 'partner:5000'
                   path: '/tilesp/desktop'
@@ -243,11 +235,7 @@
                     - name: accept
                       value: '*/*'
                     - name: user-agent
-<<<<<<< HEAD
-                      value: 'contile/1.8.2'
-=======
                       value: 'contile/1.9.0'
->>>>>>> c369fa98
                     - name: host
                       value: 'partner:5000'
                   path: '/tilesp/desktop'
