use std::{
    collections::{HashMap, HashSet},
    convert::TryFrom,
    fmt::Debug,
    fs::File,
    io::Read,
    path::Path,
};

use config::ConfigError;

use serde::{ser::SerializeSeq, Deserialize, Deserializer, Serialize, Serializer};

use super::AdmFilter;
use crate::{
    error::{HandlerError, HandlerResult},
    settings::Settings,
};

/// The name of the "Default" node, which is used as a fall back if no data
/// is defined for a given partner.
pub(crate) const DEFAULT: &str = "DEFAULT";

/// The AdvertiserUrlFilter describes the filtering rule for the `advertiser_url`.
///
/// Each rule consists of a host and optionally a list of PathFilters.
///
/// Examples:
///
/// ```json
///     {
///         "host": "foo.com",
///         "paths": [
///             { "value": "/", "matching": "exact" },
///             { "value": "/bar/", "matching": "prefix" },
///             { "value": "/baz/spam/", "matching": "prefix" },
///         ]
///     }
/// ```
/// For each `advertiser_url` (assume its host is `host` and path is `path`),
/// the matching rule is defined as follows:
///
/// * Check if the host in the advertiser URL exactly matches with the `"host"`
///   value in this filter.  If not, this URL is rejected by this filter.
///   For example `https://foo.com` would match, however `https://www.foo.com`
///   would *not* match and would be rejected. If you wish to include both
///   hosts, you will need to duplicate the `"paths"`.
/// * If the host matches, and there is no `"paths"` specified in this filter,
///   then the URL is accepted by this filter.
/// * If the `"paths"` filter list is present, then proceed with path filtering.
///   There are two matching strategies:
///   * `"exact"` for exact path matching, which compares the `"path"`
///     character-by-character with the `"value"` filed of this path filter.
///   * "prefix" for prefix path matching, which checks if the `value` is a
///     prefix of the `"path"`. Note that we always make sure `"path"` and `"value"`
///     are compared with the trailing '/' to avoid the accidental
///     matches. In particular, when loading filters from the settings file,
///     Contile will panic if it detects that a prefix filter doesn't have
///     the trailing '/' in the `"value"`.
#[derive(Clone, Debug, Deserialize, Serialize)]
pub struct AdvertiserUrlFilter {
    pub(crate) host: String,
    pub(crate) paths: Option<Vec<PathFilter>>,
}

/// PathFilter describes how path filtering is conducted. See more details in
/// AdvertiserUrlFilter.
#[derive(Clone, Debug, Deserialize, Serialize)]
pub struct PathFilter {
    pub(crate) value: String,
    pub(crate) matching: String,
}

/// The AdmAdvertiserFilterSettings contain the settings for the various
/// ADM provided partners.
///
/// These are specified as a JSON formatted hash
/// that contains the components. A special "DEFAULT" setting provides
/// information that may be used as a DEFAULT, or commonly appearing set
/// of data. Any Optional value that is not defined will use the value
/// defined in DEFAULT.
#[derive(Clone, Debug, Deserialize, Default, Serialize)]
pub struct AdmAdvertiserFilterSettings {
    /// Required set of valid hosts and paths for the `advertiser_url`
    #[serde(default)]
    pub(crate) advertiser_urls: Vec<AdvertiserUrlFilter>,
    /// Optional set of valid hosts for the `impression_url`
    #[serde(
        deserialize_with = "deserialize_hosts",
        serialize_with = "serialize_hosts",
        default
    )]
    pub(crate) impression_hosts: Vec<Vec<String>>,
    /// Optional set of valid hosts for the `click_url`
    #[serde(
        deserialize_with = "deserialize_hosts",
        serialize_with = "serialize_hosts",
        default
    )]
    pub(crate) click_hosts: Vec<Vec<String>>,
    /// valid position for the tile
    pub(crate) position: Option<u8>,
    /// Optional set of valid countries for the tile (e.g ["US", "GB"])
    /// TODO: could support country + subdivision, e.g. "USOK"
    #[serde(default)]
    pub(crate) include_regions: Vec<String>,
    pub(crate) ignore_advertisers: Option<Vec<String>>,
    pub(crate) ignore_dmas: Option<Vec<u8>>,
}

/// Parse JSON:
/// ["example.com", "foo.net"]
/// into:
/// [["example", "com"], ["foo", "net"]]
fn deserialize_hosts<'de, D>(d: D) -> Result<Vec<Vec<String>>, D::Error>
where
    D: Deserializer<'de>,
{
    Deserialize::deserialize(d).map(|hosts: Vec<String>| {
        hosts
            .into_iter()
            .map(|host| -> Vec<_> { host.split('.').map(ToOwned::to_owned).collect() })
            .collect()
    })
}

/// Serialize:
/// [["example", "com"], ["foo", "net"]]
/// into:
/// ["example.com", "foo.net"]
fn serialize_hosts<S>(hosts: &[Vec<String>], s: S) -> Result<S::Ok, S::Error>
where
    S: Serializer,
{
    let hosts: Vec<_> = hosts
        .iter()
        .map(|split_host| split_host.join("."))
        .collect();
    let mut seq = s.serialize_seq(Some(hosts.len()))?;
    for host in hosts {
        seq.serialize_element(&host)?;
    }
    seq.end()
}

pub(crate) type AdmSettings = HashMap<String, AdmAdvertiserFilterSettings>;

/// Attempt to read the AdmSettings as either a path to a JSON file, or as a JSON string.
///
/// This allows `CONTILE_ADM_SETTINGS` to either be specified as inline JSON, or if the
/// Settings are too large to fit into an ENV string, specified in a path to where the
/// settings more comfortably fit.
impl TryFrom<&mut Settings> for AdmSettings {
    type Error = ConfigError;

    fn try_from(settings: &mut Settings) -> Result<Self, Self::Error> {
        // TODO: Convert these to macros.
        if settings.adm_sub1.is_none() {
            if settings.sub1.is_some() {
                settings.adm_sub1 = settings.sub1.clone();
                eprintln!(
                    "{:?} is obsolete and will be removed. Please use {:?}",
                    "sub1", "adm_sub1"
                );
            } else {
                return Err(ConfigError::Message(format!(
                    "Missing argument {}",
                    "adm_sub1"
                )));
            }
        }
        if settings.adm_partner_id.is_none() {
            if settings.partner_id.is_some() {
                settings.adm_partner_id = settings.partner_id.clone();
                eprintln!(
                    "{:?} is obsolete and will be removed. Please use {:?}",
                    "partner_id", "adm_partner_id"
                );
            } else {
                return Err(ConfigError::Message(format!("Missing argument {}", "$new")));
            }
        }
        if settings.adm_settings.is_empty() {
            return Ok(Self::default());
        }
        let mut settings_str = settings.adm_settings.clone();
        if Path::new(&settings_str).exists() {
            if let Ok(mut f) = File::open(&settings.adm_settings) {
                settings_str = String::new();
                f.read_to_string(&mut settings_str).map_err(|e| {
                    ConfigError::Message(format!(
                        "Could not read {}: {:?}",
                        settings.adm_settings, e
                    ))
                })?;
            }
        }
        let adm_settings: AdmSettings =
            serde_json::from_str(&settings_str).expect("Invalid ADM Settings JSON string");
        for (adv, filter_setting) in &adm_settings {
            if filter_setting
                .include_regions
                .iter()
                .any(|region| region != &region.to_uppercase())
            {
                return Err(ConfigError::Message(format!(
                    "Advertiser {:?} include_regions must be uppercase",
                    adv
                )));
            }
            if filter_setting.advertiser_urls.iter().any(|filter| {
                if let Some(ref paths) = filter.paths {
                    return paths
                        .iter()
                        .any(|path| path.matching == "prefix" && !path.value.ends_with('/'));
                }
                false
            }) {
                return Err(ConfigError::Message(format!("Advertiser {:?} advertiser_urls contain invalid prefix PathFilter (missing trailing '/')", adv)));
            }
            if filter_setting.advertiser_urls.iter().any(|filter| {
                if let Some(ref paths) = filter.paths {
                    return paths
                        .iter()
                        .any(|path| path.matching == "prefix" && !path.value.ends_with('/'));
                }
                false
            }) {
                panic!("Advertiser {:?} advertiser_urls contain invalid prefix PathFilter (missing trailing '/')", adv);
            }
        }
        Ok(adm_settings)
    }
}

/// Construct the AdmFilter from the provided settings.
///
/// This uses a JSON construct of settings, e.g.
/// ```javascript
/// /* for the Example Co advertiser... */
/// {"Example": {
///     /* The allowed hosts for URLs */
///     "advertiser_urls": [{"host": "www.example.org"}, {"host": "example.org"}],
///     /* Valid tile positions for this advertiser (empty for "all") */
///     "positions": 1,
///     /* Valid target countries for this advertiser
///        TODO: could support country + subdivision, e.g. "USOK" */
///     "include_regions": ["US", "MX"],
///     /* Allowed hosts for impression URLs.
///        Empty means to use the impression URLs in "DEFAULT" */
///     "impression_hosts: [],
///     },
///     ...,
///  "DEFAULT": {
///    /* The default impression URL host to check for. */
///    "impression_hosts": ["example.net"]
///     }
/// }
/// ```
///
impl From<&mut Settings> for HandlerResult<AdmFilter> {
    fn from(settings: &mut Settings) -> Self {
        let mut filter_map: HashMap<String, AdmAdvertiserFilterSettings> = HashMap::new();
        let ignore_list = settings
            .adm_ignore_advertisers
            .clone()
            .unwrap_or_else(|| "[]".to_owned())
            .to_lowercase();
        let legacy_list = settings
            .adm_has_legacy_image
            .clone()
            .unwrap_or_else(|| "[]".to_owned())
            .to_lowercase();
        let mut all_include_regions = HashSet::new();
        for (adv, setting) in
            AdmSettings::try_from(settings).map_err(|e| HandlerError::internal(&e.to_string()))?
        {
            trace!("Processing records for {:?}", &adv);
            // DEFAULT included but sans special processing -- close enough
            for country in &setting.include_regions {
                all_include_regions.insert(country.clone());
            }
            // map the settings to the URL we're going to be checking
            filter_map.insert(adv.to_lowercase(), setting);
        }
        let ignore_list: HashSet<String> = serde_json::from_str(&ignore_list).map_err(|e| {
            HandlerError::internal(&format!("Invalid ADM Ignore list specification: {:?}", e))
        })?;
        let legacy_list: HashSet<String> = serde_json::from_str(&legacy_list).map_err(|e| {
            HandlerError::internal(&format!("Invalid ADM Legacy list specification: {:?}", e))
        })?;
        Ok(AdmFilter {
            filter_set: filter_map,
            ignore_list,
            all_include_regions,
            legacy_list,
        })
    }
}

#[cfg(test)]
mod tests {
    use std::env;

    use serde_json::json;

    use super::*;
    use crate::web::test::adm_settings;

    #[test]
    pub fn test_obsolete_settings() {
        let mut settings = Settings::default();
        let sub1 = "12345".to_owned();
        let partner_id = "falafal".to_owned();

        // New overrides old
        settings.adm_sub1 = Some(sub1.clone());
        settings.adm_partner_id = Some(partner_id.clone());
        settings.sub1 = Some("000000".to_owned());
        settings.partner_id = Some("banana".to_owned());
        AdmSettings::try_from(&mut settings).unwrap();
        assert!(settings.adm_sub1 == Some(sub1.clone()));
        assert!(settings.adm_partner_id == Some(partner_id.clone()));

        // Old defaults accepted as unspecified new
        env::set_var("CONTILE_SUB1", &sub1);
        env::set_var("CONTILE_PARTNER_ID", &partner_id);
        let mut settings = Settings::with_env_and_config_file(&None, true).unwrap();
        AdmSettings::try_from(&mut settings).unwrap();
        assert!(settings.adm_sub1 == Some(sub1));
        assert!(settings.adm_partner_id == Some(partner_id));
    }

    #[test]
    pub fn test_lower_ignore() {
        // ideally, this should verify that a given advertiser with an ignored name is
        // ignored, but no error is sent to sentry. Unfortunately, sentry 0.19 doesn't
        // support the introspection that later versions offer, so we have no way to
        // easily verify that no error is sent. For now, just make sure that the
        // data is lower cased.
        let mut result_list = HashSet::<String>::new();
        result_list.insert("example".to_owned());
        result_list.insert("invalid".to_owned());

        env::set_var(
            "CONTILE_ADM_IGNORE_ADVERTISERS",
            r#"["Example", "INVALID"]"#,
        );
        let mut settings = Settings::with_env_and_config_file(&None, true).unwrap();
        let result = HandlerResult::<AdmFilter>::from(&mut settings).unwrap();
        assert!(result.ignore_list == result_list);
    }

    #[test]
    pub fn all_include_regions() {
        let mut settings = Settings::with_env_and_config_file(&None, true).unwrap();
        let mut adm_settings = adm_settings();
        adm_settings
            .get_mut("Dunder Mifflin")
            .expect("No Dunder Mifflin tile")
            .include_regions = vec!["MX".to_owned()];
        settings.adm_settings = json!(adm_settings).to_string();
        let filter = HandlerResult::<AdmFilter>::from(&mut settings).unwrap();
        assert!(
            filter.all_include_regions
                == vec!["US", "MX"]
                    .into_iter()
                    .map(ToOwned::to_owned)
                    .collect()
        );
    }

    #[test]
    #[should_panic(
        expected = r#"Advertiser "test-adv" advertiser_urls contain invalid prefix PathFilter"#
    )]
    pub fn test_invalid_path_filters() {
        let mut settings = Settings::default();
        let adm_settings = r#"{"test-adv": {
            "advertiser_urls": [
                {
                    "host": "foo.com",
                    "paths": [
                        {
                            "value": "/bar",
                            "matching": "prefix"
                        }
                    ]
                }
            ]
        }}"#;
        settings.adm_settings = adm_settings.to_owned();
<<<<<<< HEAD
        AdmSettings::try_from(&mut settings).unwrap();
=======
        AdmSettings::from(&mut settings);
>>>>>>> 99ee20ea
    }
}<|MERGE_RESOLUTION|>--- conflicted
+++ resolved
@@ -390,10 +390,6 @@
             ]
         }}"#;
         settings.adm_settings = adm_settings.to_owned();
-<<<<<<< HEAD
         AdmSettings::try_from(&mut settings).unwrap();
-=======
-        AdmSettings::from(&mut settings);
->>>>>>> 99ee20ea
     }
 }