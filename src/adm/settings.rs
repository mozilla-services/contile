--- conflicted
+++ resolved
@@ -21,29 +21,19 @@
 pub struct AdmAdvertiserFilterSettings {
     /// Required set of valid hosts for the `advertiser_url`
     pub(crate) advertiser_hosts: Vec<String>,
-<<<<<<< HEAD
     /// Optional set of valid hosts for the `impression_url`
-    #[serde(default)]
-    pub(crate) impression_hosts: Vec<String>,
-    /// Optional set of valid hosts for the `click_url`
-    #[serde(default)]
-    pub(crate) click_hosts: Vec<String>,
-    /// Optional valid position for the tile
-=======
-    /// Set of valid hosts for the `impression_url`
     #[serde(
         deserialize_with = "deserialize_hosts",
         serialize_with = "serialize_hosts"
     )]
     pub(crate) impression_hosts: Vec<Vec<String>>,
-    /// Set of valid hosts for the `click_url`
+    /// Optional set of valid hosts for the `click_url`
     #[serde(
         deserialize_with = "deserialize_hosts",
         serialize_with = "serialize_hosts"
     )]
     pub(crate) click_hosts: Vec<Vec<String>>,
     /// valid position for the tile
->>>>>>> fded42cc
     pub(crate) position: Option<u8>,
     /// Optional set of valid regions for the tile (e.g ["en", "en-US/TX"])
     #[serde(default)]
