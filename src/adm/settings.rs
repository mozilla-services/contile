--- conflicted
+++ resolved
@@ -123,10 +123,6 @@
 /// that contains the components.
 #[derive(Clone, Debug, Deserialize, Default, Serialize)]
 pub struct AdmAdvertiserFilterSettings {
-<<<<<<< HEAD
-    // TODO: handle country and path parsing.
-=======
->>>>>>> 24126a37
     pub(crate) countries: HashMap<String, Vec<AdvertiserUrlFilter>>,
     #[serde(default)]
     pub(crate) delete: bool,
@@ -324,21 +320,11 @@
                 ConfigError::Message(format!("Invalid advertiser info {}", &advertiser))
             })? {
                 // Delete allows us to delete this advertiser. It may appear at the same
-<<<<<<< HEAD
-                // level as the country listsings.
-=======
                 // level as the country listings.
->>>>>>> 24126a37
                 if key.to_lowercase() == "delete" {
                     delete = value.as_bool().unwrap_or_default();
                     continue;
                 }
-<<<<<<< HEAD
-                // if it's not a `delete`, than it's part of the
-                // list of per country advertiser filters.
-                //*
-=======
->>>>>>> 24126a37
                 if key.len() > 2 {
                     warn!("Invalid country detected: {}", key);
                     continue;
@@ -375,15 +361,6 @@
                                 let mut paths: Vec<PathFilter> = Vec::new();
                                 for path_filter in value.as_array().ok_or_else(|| ConfigError::Message(format!("missing list of path filters for path declaration for {}:{}", &advertiser, &key)))? {
                                     let filter = path_filter.as_object().ok_or_else(|| ConfigError::Message(format!("Invalid path filter for path declaration for {}:{}", &advertiser, &key)))?;
-<<<<<<< HEAD
-                                    let pfilter = PathFilter{
-                                        value: filter.get("value").ok_or_else(|| ConfigError::Message(format!("Missing 'value' for path declaration for {}:{}", &advertiser, &key)))?.as_str().unwrap_or_default().to_owned(),
-                                        matching: PathMatching::try_from(filter.get("matching").ok_or_else(|| ConfigError::Message(format!("Missing 'matching' for path declaration for {}:{}", &advertiser, &key)))?.as_str().ok_or_else(|| ConfigError::Message(format!("Invalid string for 'matching' for path declaration for {}:{}", &advertiser, &key)))?).map_err(|_| ConfigError::Message(format!("Invalid string for 'matching' for path declaration for {}:{}", &advertiser, &key)))?
-                                    };
-                                    if pfilter.value == *"" {
-                                        return Err(ConfigError::Message(format!("Invalid or unparsable 'value' declaration for {}:{}", &advertiser, &key)))
-                                    }
-=======
                                     let pfilter = PathFilter {
                                         value: filter.get("value").ok_or_else(|| ConfigError::Message(format!("Missing 'value' for path declaration for {}:{}", &advertiser, &key)))?.as_str().unwrap_or_default().to_owned(),
                                         matching: PathMatching::try_from(filter.get("matching").ok_or_else(|| ConfigError::Message(format!("Missing 'matching' for path declaration for {}:{}", &advertiser, &key)))?.as_str().ok_or_else(|| ConfigError::Message(format!("Invalid string for 'matching' for path declaration for {}:{}", &advertiser, &key)))?).map_err(|_| ConfigError::Message(format!("Invalid string for 'matching' for path declaration for {}:{}", &advertiser, &key)))?,
@@ -398,7 +375,6 @@
 
                                     }
 
->>>>>>> 24126a37
                                     paths.push(pfilter);
                                 }
                                 if !paths.is_empty() {
@@ -410,10 +386,7 @@
                             }
                         }
                     }
-<<<<<<< HEAD
-=======
-
->>>>>>> 24126a37
+
                     filters.push(filter);
                 }
                 countries.insert(key.clone(), filters);
@@ -469,19 +442,11 @@
             .download(&bucket_name, path)
             .await
             .map_err(|e| ConfigError::Message(format!("Could not download settings: {:?}", e)))?;
-<<<<<<< HEAD
-        let reply =
-            AdmFilter::advertisers_from_string(&String::from_utf8(contents).map_err(|e| {
-                ConfigError::Message(format!("Could not read ADM Settings: {:?}", e))
-            })?)?;
-        Ok(reply)
-=======
         AdmFilter::advertisers_from_string(
             &String::from_utf8(contents).map_err(|e| {
                 ConfigError::Message(format!("Could not read ADM Settings: {:?}", e))
             })?,
         )
->>>>>>> 24126a37
     }
 }
 
@@ -549,12 +514,7 @@
             .clone()
             .unwrap_or_else(|| "[]".to_owned())
             .to_lowercase();
-<<<<<<< HEAD
-        // No longer needed since each advertiser has it's own set of countries.
-        // let mut all_include_regions = HashSet::new();
-=======
-
->>>>>>> 24126a37
+
         let source = settings.adm_settings.clone();
 
         let source_url = if source.starts_with("gs://") {
@@ -570,31 +530,6 @@
             }
         } else {
             None
-<<<<<<< HEAD
-        };
-        let defaults = if let Some(default_str) = &settings.adm_defaults {
-            serde_json::from_str::<AdmDefaults>(default_str)
-                .map_err(|e| HandlerError::internal(&e.to_string()))?
-        } else {
-            Default::default()
-        };
-        let excluded_countries_200 = settings.excluded_countries_200;
-
-        let mut settings_str = "".to_string();
-        if Path::new(&settings.adm_settings).exists() {
-            if let Ok(mut f) = File::open(&settings.adm_settings) {
-                settings_str = f
-                    .read_to_string(&mut settings.adm_settings)
-                    .map_err(|e| {
-                        HandlerError::internal(&format!(
-                            "Could not read {}: {:?}",
-                            settings.adm_settings, e
-                        ))
-                    })?
-                    .to_string();
-            }
-        }
-=======
         };
         let defaults = if let Some(default_str) = &settings.adm_defaults {
             serde_json::from_str::<AdmDefaults>(default_str)
@@ -616,21 +551,12 @@
         } else {
             settings.adm_settings.clone()
         };
->>>>>>> 24126a37
 
         let advertiser_filters =
             if source_url.is_some() || (settings.adm_settings.is_empty() && settings.debug) {
                 HashMap::new()
-<<<<<<< HEAD
-            } else if !settings_str.is_empty() {
-                AdmFilter::advertisers_from_string(&settings_str)
-                    .map_err(|e| HandlerError::internal(&format!("Configuration error: {:?}", e)))?
-            } else {
-                AdmFilter::advertisers_from_string(&settings.adm_settings)
-=======
             } else {
                 AdmFilter::advertisers_from_string(&settings_str)
->>>>>>> 24126a37
                     .map_err(|e| HandlerError::internal(&format!("Configuration error: {:?}", e)))?
             };
         let ignore_list: HashSet<String> = serde_json::from_str(&ignore_list).map_err(|e| {
@@ -657,14 +583,7 @@
 mod tests {
     use std::env;
 
-<<<<<<< HEAD
-    //use serde_json::json;
-
     use super::*;
-    //use crate::web::test::adm_settings;
-=======
-    use super::*;
->>>>>>> 24126a37
 
     #[test]
     pub fn test_lower_ignore() {
@@ -694,11 +613,7 @@
                     "host": "foo.com",
                     "paths": [
                         {
-<<<<<<< HEAD
-                            "value": "/bar",
-=======
                             "value": "/bar/",
->>>>>>> 24126a37
                             "matching": "prefix"
                         },
                         {
@@ -720,8 +635,6 @@
         let result = AdmFilter::advertisers_from_string(adm_settings);
         debug!("result: {:?}", &result);
         assert!(result.is_ok());
-<<<<<<< HEAD
-=======
     }
 
     #[test]
@@ -744,7 +657,6 @@
             ]
         }}"#;
         assert!(AdmFilter::advertisers_from_string(adm_settings).is_err());
->>>>>>> 24126a37
     }
 
     #[test]
