--- conflicted
+++ resolved
@@ -229,12 +229,8 @@
     pub fn filter_and_process(
         &self,
         mut tile: AdmTile,
-<<<<<<< HEAD
         location: &Location,
-=======
-        location: &LocationResult,
         device_info: &DeviceInfo,
->>>>>>> d0bddfd6
         tags: &mut Tags,
         metrics: &Metrics,
     ) -> Option<Tile> {
