use std::{
    borrow::Cow, collections::HashSet, fmt::Debug, iter::FromIterator, sync::Arc, time::Duration,
};

use actix_web::{http::Uri, rt};
use actix_web_location::Location;
use cadence::{CountedExt, StatsdClient};
use lazy_static::lazy_static;
use tokio::sync::RwLock;
use url::Url;

use super::{
    settings::AdmAdvertiserSettings,
    tiles::{AdmTile, Tile},
};
use crate::{
    adm::settings::{AdmDefaults, AdvertiserUrlFilter, PathFilter, PathMatching},
    error::{HandlerError, HandlerErrorKind, HandlerResult},
    metrics::Metrics,
    tags::Tags,
    web::middleware::sentry as l_sentry,
    web::DeviceInfo,
};

lazy_static! {
    static ref REQ_CLICK_PARAMS: Vec<&'static str> = vec!["ci", "ctag", "key", "version"];
    static ref ALL_CLICK_PARAMS: HashSet<&'static str> = {
        let opt_click_params = vec!["click-status"];
        let mut all = HashSet::from_iter(REQ_CLICK_PARAMS.clone());
        all.extend(opt_click_params);
        all
    };
    static ref DEFAULT_PATH_FILTER: Vec<PathFilter> = vec![PathFilter::default()];
}

#[allow(rustdoc::private_intra_doc_links)]
/// Filter criteria for ADM Tiles
///
/// Each "filter"  is a set of [crate::adm::AdmAdvertiserFilterSettings] that are
/// specific to a given Advertiser name (the names are matched against
/// the tiles fetch request)

#[derive(Default, Clone, Debug)]
pub struct AdmFilter {
    /// Filter settings by Advertiser name
    pub advertiser_filters: AdmAdvertiserSettings,
    /// Ignored (not included but also not reported to Sentry) Advertiser names
    pub ignore_list: HashSet<String>,
    /// Temporary list of advertisers with legacy images built into firefox
    /// for pre 91 tile support.
    pub legacy_list: HashSet<String>,
    pub all_include_regions: HashSet<String>,
    pub source: Option<String>,
    pub source_url: Option<url::Url>,
    pub last_updated: Option<chrono::DateTime<chrono::Utc>>,
    pub refresh_rate: Duration,
    pub defaults: AdmDefaults,
    pub excluded_countries_200: bool,
}

/// Parse &str into a `Url`
fn parse_url(
    url: &str,
    species: &'static str,
    tile_name: &str,
    tags: &mut Tags,
) -> HandlerResult<Url> {
    Url::parse(url).map_err(|e| {
        tags.add_tag("type", species);
        tags.add_extra("tile", tile_name);
        tags.add_extra("url", url);
        tags.add_extra("parse_error", &e.to_string());
        HandlerErrorKind::InvalidHost(species, "Url::parse failed".to_owned()).into()
    })
}

/// Extract the host from Url
fn get_host(url: &Url, species: &'static str) -> HandlerResult<String> {
    url.host()
        .map(|host| host.to_string())
        .ok_or_else(|| HandlerErrorKind::MissingHost(species, url.to_string()).into())
}

/// Check that a given URL is valid according to it's corresponding filter.
///
/// Allows a partial match: a filter setting for "example.com" (["example",
/// "com"]) allows "foo.example.com" and "quux.bar.example.com" (["quux",
/// "bar", "example", "com"])
fn check_url(url: Url, species: &'static str, filter: &[Vec<String>]) -> HandlerResult<bool> {
    let host = get_host(&url, species)?;
    let domains: Vec<_> = host.split('.').collect();
    for allowed in filter {
        let begin = domains.len() - allowed.len().min(domains.len());
        if &domains[begin..] == allowed {
            return Ok(true);
        }
    }
    Err(HandlerErrorKind::UnexpectedHost(species, host).into())
}

// Clippy complains about the lock being held across the await for `requires_update` and `update`.
// However these are fairly atomic, and do async calls on the shared filter. Not sure how to avoid
// those.
#[allow(clippy::await_holding_lock)]
/// Background updater.
///
pub fn spawn_updater(
    is_cloud: bool,
    refresh_rate: Duration,
    filter: &Arc<RwLock<AdmFilter>>,
    storage_client: cloud_storage::Client,
    metrics: Arc<StatsdClient>,
) -> HandlerResult<()> {
    {
        if !(is_cloud) {
            return Ok(());
        }
    }
    let mfilter = filter.clone();
    rt::spawn(async move {
        let mut tags = crate::tags::Tags::default();
        loop {
<<<<<<< HEAD
            let mut filter = mfilter.write().await;
            match filter.requires_update(&storage_client).await {
                Ok(true) => {
                    metrics.incr("adm.filter.update").ok();
                    filter.update(&storage_client).await.unwrap_or_else(|e| {
                        metrics.incr("adm.filter.update.error").ok();
                        filter.report(&e, &mut tags);
                    })
                }
                Ok(false) => {}
                Err(e) => {
                    filter.report(&e, &mut tags);
=======
            {
                match mfilter.read().await.requires_update(&storage_client).await {
                    Ok(true) => {
                        let mut filter = mfilter.write().await;
                        filter.update(&storage_client).await.unwrap_or_else(|e| {
                            filter.report(&e, &mut tags);
                        });
                    }
                    Ok(false) => {}
                    Err(e) => {
                        mfilter.read().await.report(&e, &mut tags);
                    }
>>>>>>> 9fb61771
                }
            }
            rt::time::sleep(refresh_rate).await;
        }
    });
    Ok(())
}

/// Filter a given tile data set provided by ADM and validate the various elements
impl AdmFilter {
    /// convenience function to determine if settings are cloud ready.
    pub fn is_cloud(&self) -> bool {
        if let Some(source) = &self.source_url {
            return source.scheme() == "gs";
        }
        false
    }

    /// Report the error directly to sentry
    fn report(&self, error: &HandlerError, tags: &mut Tags) {
        // trace!(&error, &tags);
        // TODO: if not error.is_reportable, just add to metrics.
        let mut merged_tags = error.tags.clone();
        merged_tags.extend(tags.clone());
        l_sentry::report(error, &merged_tags);
    }

    /// check to see if the bucket has been modified since the last time we updated.
    pub async fn requires_update(
        &self,
        storage_client: &cloud_storage::Client,
    ) -> HandlerResult<bool> {
        // don't update non-bucket versions (for now)
        if !self.is_cloud() {
            return Ok(false);
        }
        if let Some(bucket) = &self.source_url {
            let host = bucket
                .host()
                .ok_or_else(|| {
                    HandlerError::internal(&format!("Missing bucket Host {:?}", self.source))
                })?
                .to_string();
            let obj = storage_client
                .object()
                .read(&host, bucket.path().trim_start_matches('/'))
                .await?;
            if let Some(updated) = self.last_updated {
                // if the bucket is older than when we last checked, do nothing.
                return Ok(updated <= obj.updated);
            };
            return Ok(true);
        }
        Ok(false)
    }

    /// Try to update the ADM filter data from the remote bucket.
    pub async fn update(&mut self, storage_client: &cloud_storage::Client) -> HandlerResult<()> {
        if let Some(bucket) = &self.source_url {
            let advertiser_filters =
                AdmFilter::advertisers_from_settings_bucket(storage_client, bucket)
                    .await
                    .map_err(|e| {
                        HandlerError::internal(&format!(
                            "Invalid bucket data in {:?}: {:?}",
                            self.source, e
                        ))
                    })?;
            self.advertiser_filters.adm_advertisers.clear();
            for (adv, setting) in advertiser_filters.adm_advertisers {
                self.all_include_regions.clear();
                for country in setting.keys() {
                    self.all_include_regions.insert(country.clone());
                }
                self.advertiser_filters
                    .adm_advertisers
                    .insert(adv.to_lowercase(), setting);
            }
            self.last_updated = Some(chrono::Utc::now());
        }
        Ok(())
    }

    /// Check the advertiser URL
    fn check_advertiser(
        &self,
        filters: &Vec<AdvertiserUrlFilter>,
        tile: &mut AdmTile,
        tags: &mut Tags,
    ) -> HandlerResult<()> {
        let url = &tile.advertiser_url;
        let species = "Advertiser";
        let parsed = parse_url(url, species, &tile.name, tags)?;
        let host = get_host(&parsed, species)?;
        if parsed.scheme().to_lowercase() != "https" {
            tags.add_tag("type", species);
            tags.add_extra("tile", &tile.name);
            tags.add_extra("url", url);
            return Err(HandlerErrorKind::InvalidHost(species, host).into());
        }

        // do a quick string comparison between the supplied host and the provided filter.
        let mut path = Cow::from(parsed.path());
        if !path.ends_with('/') {
            path.to_mut().push('/');
        }

        for filter in filters {
            if host == filter.host {
                let paths = filter.paths.as_ref().unwrap_or(&DEFAULT_PATH_FILTER);
                for rule in paths {
                    match rule.matching {
                        // Note that the original path is used for exact matching
                        PathMatching::Exact if rule.value == parsed.path() => return Ok(()),
                        PathMatching::Prefix if path.starts_with(&rule.value) => return Ok(()),

                        _ => continue,
                    }
                }
            }
        }
        tags.add_tag("type", species);
        tags.add_extra("tile", &tile.name);
        tags.add_extra("url", url);
        Err(HandlerErrorKind::InvalidHost(species, host).into())
    }

    /// Check the click URL
    ///
    /// Internally, this will use the hard-coded `req_keys` and `opt_keys` to specify
    /// the required and optional query parameter keys that can appear in the click_url
    fn check_click(
        &self,
        defaults: &AdmDefaults,
        tile: &mut AdmTile,
        tags: &mut Tags,
    ) -> HandlerResult<()> {
        let url = &tile.click_url;
        let species = "Click";
        // Check the required fields are present for the `click_url` pg 15 of
        // 5.7.21 spec

        let parsed = parse_url(url, species, &tile.name, tags)?;
        let host = get_host(&parsed, species)?;
        let query_keys = parsed
            .query_pairs()
            .map(|p| p.0.to_string())
            .collect::<HashSet<String>>();
        // run the gauntlet of checks.

        if !check_url(parsed, "Click", &defaults.click_hosts)? {
            trace!("bad url: url={:?}", url);
            tags.add_tag("type", species);
            tags.add_extra("tile", &tile.name);
            tags.add_extra("url", url);

            tags.add_extra("reason", "bad host");
            return Err(HandlerErrorKind::InvalidHost(species, host).into());
        }

        for key in &*REQ_CLICK_PARAMS {
            if !query_keys.contains(*key) {
                trace!("missing param: key={:?} url={:?}", &key, url);
                tags.add_tag("type", species);
                tags.add_extra("tile", &tile.name);
                tags.add_extra("url", url);

                tags.add_extra("reason", "missing required query param");
                tags.add_extra("param", key);
                return Err(HandlerErrorKind::InvalidHost(species, host).into());
            }
        }
        for key in query_keys {
            if !ALL_CLICK_PARAMS.contains(key.as_str()) {
                trace!("invalid param key={:?} url={:?}", &key, url);
                tags.add_tag("type", species);
                tags.add_extra("tile", &tile.name);
                tags.add_extra("url", url);

                tags.add_extra("reason", "invalid query param");
                tags.add_extra("param", &key);
                return Err(HandlerErrorKind::InvalidHost(species, host).into());
            }
        }
        Ok(())
    }

    /// Check the impression URL to see if it's valid.
    ///
    /// This extends `filter_and_process`
    fn check_impression(
        &self,
        defaults: &AdmDefaults,
        tile: &mut AdmTile,
        tags: &mut Tags,
    ) -> HandlerResult<()> {
        let url = &tile.impression_url;
        let species = "Impression";
        let parsed = parse_url(url, species, &tile.name, tags)?;
        let mut query_keys = parsed
            .query_pairs()
            .map(|p| p.0.to_string())
            .collect::<Vec<String>>();
        query_keys.sort();
        if query_keys != vec!["id"] {
            trace!("missing param key=id url={:?}", url);
            tags.add_tag("type", species);
            tags.add_extra("tile", &tile.name);
            tags.add_extra("url", url);
            tags.add_extra("reason", "invalid query param");
            tags.add_extra("param", "id");
            let host = get_host(&parsed, species)?;
            return Err(HandlerErrorKind::InvalidHost(species, host).into());
        }
        check_url(parsed, species, &defaults.impression_hosts)?;
        Ok(())
    }

    /// Check the image URL to see if it's valid.
    ///
    /// This extends `filter_and_process`
    fn check_image_hosts(
        &self,
        defaults: &AdmDefaults,
        tile: &mut AdmTile,
        tags: &mut Tags,
    ) -> HandlerResult<()> {
        // if no hosts are defined, then accept all (this allows
        // for backward compatibility)
        if defaults.image_hosts.is_empty() {
            return Ok(());
        }
        let url = &tile.image_url;
        let species = "Image";
        let parsed = parse_url(url, species, &tile.name, tags)?;
        check_url(parsed, species, &defaults.image_hosts)?;
        Ok(())
    }

    /// Filter and process tiles from ADM:
    ///
    /// - Returns None for tiles that shouldn't be shown to the client
    /// - Modifies tiles for output to the client (adding additional fields, etc.)
    pub fn filter_and_process(
        &self,
        mut tile: AdmTile,
        location: &Location,
        device_info: &DeviceInfo,
        tags: &mut Tags,
        metrics: &Metrics,
    ) -> HandlerResult<Option<Tile>> {
        // Use strict matching for now, eventually, we may want to use backwards expanding domain
        // searches, (.e.g "xyz.example.com" would match "example.com")
        match self
            .advertiser_filters
            .adm_advertisers
            .get(&tile.name.to_lowercase())
        {
            Some(filter) => {
                // Apply any additional tile filtering here.
                if filter.get(&location.country()).is_none() {
                    trace!(
                        "Rejecting tile: {:?} region {:?} not included",
                        &tile.name,
                        location.country()
                    );
                    metrics.incr_with_tags("filter.adm.err.invalid_location", Some(tags));
                    return Ok(None);
                }
                // match to the version that we switched over from built in image management
                // to CDN image fetch.

                if device_info.legacy_only()
                    && !self.legacy_list.contains(&tile.name.to_lowercase())
                {
                    trace!("Rejecting tile: Not a legacy advertiser {:?}", &tile.name);
                    metrics.incr_with_tags("filter.adm.err.non_legacy", Some(tags));
                    return Ok(None);
                }

                let adv_filter = filter.get(&location.country()).unwrap();
                if let Err(e) = self.check_advertiser(adv_filter, &mut tile, tags) {
                    trace!("Rejecting tile: bad adv");
                    metrics.incr_with_tags("filter.adm.err.invalid_advertiser", Some(tags));
                    self.report(&e, tags);
                    return Ok(None);
                }
                if let Err(e) = self.check_click(&self.defaults, &mut tile, tags) {
                    trace!("Rejecting tile: bad click");
                    metrics.incr_with_tags("filter.adm.err.invalid_click", Some(tags));
                    self.report(&e, tags);
                    return Ok(None);
                }
                if let Err(e) = self.check_impression(&self.defaults, &mut tile, tags) {
                    trace!("Rejecting tile: bad imp");
                    metrics.incr_with_tags("filter.adm.err.invalid_impression", Some(tags));
                    self.report(&e, tags);
                    return Ok(None);
                }
                if let Err(e) = self.check_image_hosts(&self.defaults, &mut tile, tags) {
                    trace!("Rejecting tile: bad image");
                    metrics.incr_with_tags("filter.adm.err.invalid_image_host", Some(tags));
                    self.report(&e, tags);
                    return Ok(None);
                }
                if let Err(e) = tile.image_url.parse::<Uri>() {
                    trace!("Rejecting tile: bad image: {:?}", e);
                    metrics.incr_with_tags("filter.adm.err.invalid_image", Some(tags));
                    self.report(
                        &HandlerErrorKind::InvalidHost("Image", tile.image_url).into(),
                        tags,
                    );
                    return Ok(None);
                }
                trace!("allowing tile {:?}", &tile.name);
                Ok(Some(Tile::from_adm_tile(tile)))
            }
            None => {
                if !self.ignore_list.contains(&tile.name.to_lowercase()) {
                    metrics.incr_with_tags("filter.adm.err.unexpected_advertiser", Some(tags));
                    self.report(
                        &HandlerErrorKind::UnexpectedAdvertiser(tile.name).into(),
                        tags,
                    );
                }
                Ok(None)
            }
        }
    }
}

#[cfg(test)]
mod tests {
    use crate::adm::settings::AdmAdvertiserSettings;
    use crate::adm::AdmDefaults;
    use crate::adm::{settings::AdvertiserUrlFilter, tiles::AdmTile};
    use crate::tags::Tags;

    use super::{check_url, AdmFilter};

    #[test]
    fn check_url_matches() {
        let species = "Click";
        assert!(check_url(
            "https://example.com".parse().unwrap(),
            species,
            &[vec!["example".to_owned(), "com".to_owned()]]
        )
        .unwrap());

        assert!(check_url(
            "https://foo.bridge.example.com/?quux=baz".parse().unwrap(),
            species,
            &[vec!["example".to_owned(), "com".to_owned()]]
        )
        .unwrap());
    }

    #[test]
    fn check_url_failed() {
        let species = "Click";
        assert!(check_url(
            "https://foo.com".parse().unwrap(),
            species,
            &[vec!["example".to_owned(), "com".to_owned()]]
        )
        .is_err());

        assert!(check_url(
            "https://foo.com".parse().unwrap(),
            species,
            &[vec![
                "bar".to_owned(),
                "example".to_owned(),
                "com".to_owned()
            ]]
        )
        .is_err());

        assert!(check_url(
            "https://badexample.com".parse().unwrap(),
            species,
            &[vec!["example".to_owned(), "com".to_owned()]]
        )
        .is_err());
    }

    #[test]
    fn check_mx_domains() {
        // Ensure that complex domains are validated correctly.
        assert!(check_url(
            "https://foo.co.mx".parse().unwrap(),
            "Click",
            &[
                vec!["bar".to_owned(), "co".to_owned(), "mx".to_owned()],
                vec!["bar".to_owned(), "com".to_owned()],
                vec!["foo".to_owned(), "co".to_owned(), "uk".to_owned()],
            ]
        )
        .is_err());
    }

    #[test]
    fn check_advertiser() {
        let s = r#"{"adm_advertisers":{

            "Acme": {
                "US": [
                {
                    "host": "acme.biz",
                    "paths": [
                        { "value": "/ca/", "matching": "prefix" }
                    ]
                },
                {
                    "host": "black_friday.acme.biz",
                    "paths": [
                        { "value": "/ca/", "matching": "prefix" }
                    ]

                },
                {
                    "host": "acme.biz",
                    "paths": [
                        { "value": "/usa", "matching": "exact" }
                    ]
                }
                ]
            }
        }
    }"#;
        let advertiser_filters: AdmAdvertiserSettings = serde_json::from_str(s).unwrap();
        let filter = AdmFilter {
            advertiser_filters: advertiser_filters.clone(),
            defaults: AdmDefaults {
                click_hosts: [crate::adm::settings::break_hosts("example.com".to_owned())].to_vec(),
                image_hosts: [crate::adm::settings::break_hosts(
                    "cdn.example.org".to_owned(),
                )]
                .to_vec(),
                impression_hosts: [crate::adm::settings::break_hosts("example.net".to_owned())]
                    .to_vec(),
                ..Default::default()
            },
            ..Default::default()
        };
        let settings = advertiser_filters
            .adm_advertisers
            .get("acme")
            .unwrap()
            .get("US")
            .unwrap();
        let mut tags = Tags::default();

        let mut tile = AdmTile {
            id: 0,
            name: "test".to_owned(),
            advertiser_url: "https://acme.biz/ca/foobar".to_owned(),
            click_url: "https://example.com/foo".to_owned(),
            image_url: "https://example.org/i/cat.jpg".to_owned(),
            impression_url: "https://example.net".to_owned(),
            position: None,
        };

        // Good, contains the right lede and path
        assert!(filter
            .check_advertiser(settings, &mut tile, &mut tags,)
            .is_ok());

        // Good, missing lede
        tile.advertiser_url = "https://acme.biz/ca/".to_owned();
        assert!(filter
            .check_advertiser(settings, &mut tile, &mut tags)
            .is_ok());
        // Good, missing last slash
        tile.advertiser_url = "https://acme.biz/ca".to_owned();
        assert!(filter
            .check_advertiser(settings, &mut tile, &mut tags)
            .is_ok());

        // Bad, path isn't correct.
        tile.advertiser_url = "https://acme.biz/calzone".to_owned();
        assert!(filter
            .check_advertiser(settings, &mut tile, &mut tags)
            .is_err());
        //Bad, wrong path
        tile.advertiser_url = "https://acme.biz/fr/".to_owned();
        assert!(filter
            .check_advertiser(settings, &mut tile, &mut tags)
            .is_err());

        //Good, extra element in host
        tile.advertiser_url = "https://black_friday.acme.biz/ca/".to_owned();
        assert!(filter
            .check_advertiser(settings, &mut tile, &mut tags)
            .is_ok());

        //Good, extra matching
        tile.advertiser_url = "https://acme.biz/usa".to_owned();
        assert!(filter
            .check_advertiser(settings, &mut tile, &mut tags)
            .is_ok());

        // Bad, path doesn't match exactly
        tile.advertiser_url = "https://acme.biz/usa/".to_owned();
        assert!(filter
            .check_advertiser(settings, &mut tile, &mut tags)
            .is_err());

        // "Traditional host. "
        let s = r#"[
                {
                    "host": "acme.biz",
                    "paths": [
                        { "value": "/ca/", "matching": "prefix" }
                    ]
                },
                {
                    "host": "www.acme.co",
                    "paths": [
                        { "value": "/foo.bar/", "matching": "prefix" }
                    ]

                },
                {
                    "host": "acme.biz",
                    "paths": [
                        { "value": "/", "matching": "exact" }
                    ]
                }
            ]"#;
        let settings: Vec<AdvertiserUrlFilter> = serde_json::from_str(s).unwrap();
        // Good, matches hosts
        tile.advertiser_url = "https://acme.biz/ca/".to_owned();
        assert!(filter
            .check_advertiser(&settings, &mut tile, &mut tags)
            .is_ok());
        tile.advertiser_url = "https://www.acme.co/foo.bar/".to_owned();
        assert!(filter
            .check_advertiser(&settings, &mut tile, &mut tags)
            .is_ok());
        tile.advertiser_url = "https://acme.biz/foo.bar/".to_owned();
        assert!(filter
            .check_advertiser(&settings, &mut tile, &mut tags)
            .is_err());

        // Bad, invalid host.
        tile.advertiser_url = "https://acme.biz.uk/ca/".to_owned();
        assert!(filter
            .check_advertiser(&settings, &mut tile, &mut tags)
            .is_err());
        // Bad, host in path.
        tile.advertiser_url = "https://example.com/acme.biz/ca/".to_owned();
        assert!(filter
            .check_advertiser(&settings, &mut tile, &mut tags)
            .is_err());

        //Good, dotted path
        tile.advertiser_url = "https://www.acme.co/foo.bar/".to_owned();
        assert!(filter
            .check_advertiser(&settings, &mut tile, &mut tags)
            .is_ok());

        //Bad, invalid scheme
        tile.advertiser_url = "http://www.acme.co/foo.bar/".to_owned();
        assert!(filter
            .check_advertiser(&settings, &mut tile, &mut tags)
            .is_err());

        //Good, matches exact host and path
        tile.advertiser_url = "https://acme.biz/".to_owned();
        assert!(filter
            .check_advertiser(&settings, &mut tile, &mut tags)
            .is_ok());

        // replicate settings breaking hosts into component bits.
        let host_bits: Vec<String> = "example.org"
            .to_owned()
            .split('.')
            .map(String::from)
            .collect();

        let defaults = AdmDefaults {
            image_hosts: vec![host_bits],
            ..Default::default()
        };
        tile.image_url = "https://example.biz".to_owned();
        assert!(filter
            .check_image_hosts(&defaults, &mut tile, &mut tags)
            .is_err());
        tile.image_url = "https://example.org".to_owned();
        assert!(filter
            .check_image_hosts(&defaults, &mut tile, &mut tags)
            .is_ok());
        // check that sub-hosts are not rejected.
        tile.image_url = "https://cdn.example.org".to_owned();
        assert!(filter
            .check_image_hosts(&defaults, &mut tile, &mut tags)
            .is_ok());
    }
}<|MERGE_RESOLUTION|>--- conflicted
+++ resolved
@@ -120,25 +120,13 @@
     rt::spawn(async move {
         let mut tags = crate::tags::Tags::default();
         loop {
-<<<<<<< HEAD
-            let mut filter = mfilter.write().await;
-            match filter.requires_update(&storage_client).await {
-                Ok(true) => {
-                    metrics.incr("adm.filter.update").ok();
-                    filter.update(&storage_client).await.unwrap_or_else(|e| {
-                        metrics.incr("adm.filter.update.error").ok();
-                        filter.report(&e, &mut tags);
-                    })
-                }
-                Ok(false) => {}
-                Err(e) => {
-                    filter.report(&e, &mut tags);
-=======
             {
                 match mfilter.read().await.requires_update(&storage_client).await {
                     Ok(true) => {
+                        metrics.incr("adm.filter.update").ok();
                         let mut filter = mfilter.write().await;
                         filter.update(&storage_client).await.unwrap_or_else(|e| {
+                            metrics.incr("adm.filter.update.error").ok();
                             filter.report(&e, &mut tags);
                         });
                     }
@@ -146,7 +134,6 @@
                     Err(e) => {
                         mfilter.read().await.report(&e, &mut tags);
                     }
->>>>>>> 9fb61771
                 }
             }
             rt::time::sleep(refresh_rate).await;
