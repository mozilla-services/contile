--- conflicted
+++ resolved
@@ -192,11 +192,9 @@
                 .unwrap()
                 .to_owned();
             trace!("Getting fake response: {:?}", &test_response);
-            dbg!(" Fake response {:?}", &test_response);
             AdmTileResponse::fake_response(&state.settings, test_response)?
         }
         crate::settings::TestModes::TestTimeout => {
-            dbg!("### Timeout!");
             trace!("### Timeout!");
             return Err(HandlerErrorKind::AdmLoadError().into());
         }
@@ -221,10 +219,8 @@
                             .unwrap_or_else(|| Duration::from_secs(0))
                             <= Duration::from_secs(state.settings.adm_timeout)
                     {
-                        dbg!(" --- Timeout");
                         HandlerErrorKind::AdmLoadError().into()
                     } else {
-                        dbg!(" --- Server", &e);
                         HandlerErrorKind::AdmServerError().into()
                     };
                     // ADM servers are down, or improperly configured
@@ -237,11 +233,7 @@
                 .await
                 .map_err(|e| {
                     // ADM servers are not returning correct information
-<<<<<<< HEAD
-                    dbg!("--- invalid");
-=======
-
->>>>>>> 24126a37
+
                     let err: HandlerError = HandlerErrorKind::BadAdmResponse(format!(
                         "ADM provided invalid response: {:?}",
                         e
