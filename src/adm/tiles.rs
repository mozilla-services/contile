use std::{fmt::Debug, fs::File, io::BufReader, path::Path};

use actix_http::http::header::{HeaderMap, HeaderValue};
use serde::{Deserialize, Serialize};
use url::Url;

use crate::{
    adm::DEFAULT,
    error::{HandlerError, HandlerErrorKind, HandlerResult},
    server::{location::LocationResult, ServerState},
    settings::Settings,
    tags::Tags,
    web::{FormFactor, OsFamily},
};

/// The payload provided by ADM
#[derive(Debug, Deserialize, Serialize)]
pub struct AdmTileResponse {
    #[serde(default)]
    pub tiles: Vec<AdmTile>,
}

impl AdmTileResponse {
    /// Return a fake response from the contents of `response_file`
    ///
    /// This is only used when the server is in `test_mode` and passed a `fake-response` header.
    /// The test file is located in `CONTILE_TEST_FILE_PATH`, and will be lowercased. Unless
    /// specified, the `CONTILE_TEST_PATH` is `tools/test/test_data` and presumes that you are
    /// running in the Project Root directory. An example resolution for a `Fake-Response:DEFAULT`
    /// would be to open `./tools/test/test_data/default.json`. If you are not running in the
    /// Project root, you will need to specify the full path in `CONTILE_TEST_FILE_PATH`.
    pub fn fake_response(settings: &Settings, mut response_file: String) -> HandlerResult<Self> {
        dbg!(&response_file);
        response_file.retain(|x| char::is_alphanumeric(x) || x == '_');
        if response_file.is_empty() {
            return Err(HandlerError::internal(
                "Invalid test response file specified",
            ));
        }
        let path = Path::new(&settings.test_file_path)
            .join(format!("{}.json", response_file.to_lowercase()));
        if path.exists() {
            let file =
                File::open(path.as_os_str()).map_err(|e| HandlerError::internal(&e.to_string()))?;
            let reader = BufReader::new(file);
            let content = serde_json::from_reader(reader)
                .map_err(|e| HandlerError::internal(&e.to_string()))?;
            dbg!(&content);
            return Ok(content);
        }
        let err = format!(
            "Invalid or missing test file {}",
            path.to_str().unwrap_or(&response_file)
        );
        dbg!(&err);
        Err(HandlerError::internal(&err))
    }
}

/// The individual tile data provided by ADM
#[derive(Clone, Debug, Deserialize, Serialize)]
pub struct AdmTile {
    pub id: u64,
    pub name: String,
    pub advertiser_url: String,
    pub click_url: String,
    pub image_url: String,
    pub impression_url: String,
    pub position: Option<u8>,
}

/// The response payload sent to the User Agent
#[derive(Debug, Deserialize, Serialize)]
pub struct TileResponse {
    pub tiles: Vec<Tile>,
}

/// The individual tile data sent to the User Agent
/// Differs from AdmTile in:
///   - advertiser_url -> url
///   - includes an optional position
#[derive(Clone, Debug, Deserialize, Serialize)]
pub struct Tile {
    pub id: u64,
    pub name: String,
    pub url: String,
    pub click_url: String,
    pub image_url: String,
    pub impression_url: String,
    pub position: Option<u8>,
}

impl Tile {
    pub fn from_adm_tile(tile: AdmTile, position: Option<u8>) -> Self {
        Self {
            id: tile.id,
            name: tile.name,
            url: tile.advertiser_url,
            click_url: tile.click_url,
            image_url: tile.image_url,
            impression_url: tile.impression_url,
            position,
        }
    }
}

/// Main handler for the User Agent HTTP request
///
#[allow(clippy::too_many_arguments)]
pub async fn get_tiles(
    reqwest_client: &reqwest::Client,
    adm_endpoint_url: &str,
    location: &LocationResult,
    os_family: OsFamily,
    form_factor: FormFactor,
    state: &ServerState,
    tags: &mut Tags,
    headers: Option<&HeaderMap>,
) -> Result<TileResponse, HandlerError> {
    // XXX: Assumes adm_endpoint_url includes
    // ?partner=<mozilla_partner_name>&sub1=<mozilla_tag_id> (probably should
    // validate this on startup)
    let settings = &state.settings;
    let adm_url = Url::parse_with_params(
        adm_endpoint_url,
        &[
            ("partner", settings.partner_id.as_str()),
            ("sub1", settings.sub1.as_str()),
            ("country-code", &location.country()),
            ("region-code", &location.region()),
            // ("dma-code", location.dma),
            ("form-factor", &form_factor.to_string()),
            ("os-family", &os_family.to_string()),
            ("sub2", "newtab"),
            ("v", "1.0"),
            // XXX: some value for results seems required, it defaults to 0
            // when omitted (despite AdM claiming it would default to 1)
            ("results", &settings.adm_query_tile_count.to_string()),
        ],
    )
    .map_err(|e| HandlerError::internal(&e.to_string()))?;
    let adm_url = adm_url.as_str();

    info!("get_tiles GET {}", adm_url);
    let response: AdmTileResponse = if state.settings.test_mode {
        let default = HeaderValue::from_str(DEFAULT).unwrap();
        let test_response = headers
            .unwrap_or(&HeaderMap::new())
            .get("fake-response")
            .unwrap_or(&default)
            .to_str()
            .unwrap()
            .to_owned();
        dbg!("Getting fake response:", &test_response);
        AdmTileResponse::fake_response(&state.settings, test_response)?
    } else {
        reqwest_client
            .get(adm_url)
            .send()
            .await
            .map_err(|e| {
                // ADM servers are down, or improperly configured
                HandlerErrorKind::AdmServerError(e.to_string())
            })?
            .error_for_status()?
            .json()
            .await
            .map_err(|e| {
                // ADM servers are not returning correct information
                HandlerErrorKind::BadAdmResponse(format!("ADM provided invalid response: {:?}", e))
            })?
    };
<<<<<<< HEAD
    // It's very important that the order of recieved tiles is preserved.
=======

    if response.tiles.is_empty() {
        error!("get_tiles empty response {}", adm_url);
    }

>>>>>>> c5f99231
    let tiles = response
        .tiles
        .into_iter()
        .filter_map(|tile| state.filter.filter_and_process(tile, tags))
        .take(settings.adm_max_tiles as usize)
        .collect();
    Ok(TileResponse { tiles })
}<|MERGE_RESOLUTION|>--- conflicted
+++ resolved
@@ -170,15 +170,10 @@
                 HandlerErrorKind::BadAdmResponse(format!("ADM provided invalid response: {:?}", e))
             })?
     };
-<<<<<<< HEAD
-    // It's very important that the order of recieved tiles is preserved.
-=======
-
     if response.tiles.is_empty() {
         error!("get_tiles empty response {}", adm_url);
     }
 
->>>>>>> c5f99231
     let tiles = response
         .tiles
         .into_iter()
