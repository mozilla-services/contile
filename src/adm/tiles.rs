use std::{fmt::Debug, fs::File, io::BufReader, path::Path, time::Duration};

use actix_http::http::header::{HeaderMap, HeaderValue};
use actix_web_location::Location;
use serde::{Deserialize, Serialize};
use url::Url;

use crate::{
    adm::DEFAULT,
    error::{HandlerError, HandlerErrorKind, HandlerResult},
    metrics::Metrics,
    server::ServerState,
    settings::Settings,
    tags::Tags,
    web::DeviceInfo,
};

/// The payload provided by ADM
#[derive(Debug, Deserialize, Serialize)]
pub struct AdmTileResponse {
    #[serde(default)]
    pub tiles: Vec<AdmTile>,
}

impl AdmTileResponse {
    /// Return a fake response from the contents of `response_file`
    ///
    /// This is only used when the server is in `test_mode` and passed a `fake-response` header.
    /// The test file is located in `CONTILE_TEST_FILE_PATH`, and will be lowercased. Unless
    /// specified, the `CONTILE_TEST_PATH` is `tools/test/test_data` and presumes that you are
    /// running in the Project Root directory. An example resolution for a `Fake-Response:DEFAULT`
    /// would be to open `./tools/test/test_data/default.json`. If you are not running in the
    /// Project root, you will need to specify the full path in `CONTILE_TEST_FILE_PATH`.
    pub fn fake_response(settings: &Settings, mut response_file: String) -> HandlerResult<Self> {
        trace!("Response file: {:?}", &response_file);
        response_file.retain(|x| char::is_alphanumeric(x) || x == '_');
        if response_file.is_empty() {
            return Err(HandlerError::internal(
                "Invalid test response file specified",
            ));
        }
        let path = Path::new(&settings.test_file_path)
            .join(format!("{}.json", response_file.to_lowercase()));
        if path.exists() {
            let file =
                File::open(path.as_os_str()).map_err(|e| HandlerError::internal(&e.to_string()))?;
            let reader = BufReader::new(file);
            let content = serde_json::from_reader(reader)
                .map_err(|e| HandlerError::internal(&e.to_string()))?;
            trace!("Content: {:?}", &content);
            return Ok(content);
        }
        let err = format!(
            "Invalid or missing test file {}",
            path.to_str().unwrap_or(&response_file)
        );
        trace!("Err: {:?}", &err);
        Err(HandlerError::internal(&err))
    }
}

/// The individual tile data provided by ADM
#[derive(Clone, Debug, Deserialize, Serialize)]
pub struct AdmTile {
    pub id: u64,
    pub name: String,
    pub advertiser_url: String,
    pub click_url: String,
    pub image_url: String,
    pub impression_url: String,
    pub position: Option<u8>,
}

/// The response payload sent to the User Agent
#[derive(Debug, Deserialize, Serialize)]
pub struct TileResponse {
    pub tiles: Vec<Tile>,
}

/// The individual tile data sent to the User Agent
/// Differs from AdmTile in:
///   - advertiser_url -> url
///   - includes an optional position
#[derive(Clone, Debug, Deserialize, Serialize)]
pub struct Tile {
    pub id: u64,
    pub name: String,
    pub url: String,
    pub click_url: String,
    // The UA only expects image_url and the image's height/width specified as
    // `image_size`. The height and width should be equal.
    pub image_url: String,
    pub image_size: Option<u32>,
    pub impression_url: String,
    pub position: Option<u8>,
}

impl Tile {
    pub fn from_adm_tile(tile: AdmTile, position: Option<u8>) -> Self {
        // Generate a base response tile from the ADM provided tile structure.
        // NOTE: the `image_size` is still required to be determined, and is
        // provided by `StoreImage.store()`
        Self {
            id: tile.id,
            name: tile.name,
            url: tile.advertiser_url,
            click_url: tile.click_url,
            image_url: tile.image_url,
            image_size: None,
            impression_url: tile.impression_url,
            position,
        }
    }
}

/// Main handler for the User Agent HTTP request
///
pub async fn get_tiles(
    state: &ServerState,
    location: &Location,
    device_info: DeviceInfo,
    tags: &mut Tags,
    metrics: &Metrics,
    headers: Option<&HeaderMap>,
) -> Result<TileResponse, HandlerError> {
    let settings = &state.settings;
    let image_store = &state.img_store;
    let adm_url = Url::parse_with_params(
        &state.adm_endpoint_url,
        &[
            ("partner", settings.adm_partner_id.clone().unwrap().as_str()),
            ("sub1", settings.adm_sub1.clone().unwrap().as_str()),
<<<<<<< HEAD
            ("country-code", &location.country()),
            (
                "region-code",
                location.region().unwrap_or_default().as_str(),
            ),
=======
            (
                "country-code",
                &(location
                    .country
                    .clone()
                    .unwrap_or_else(|| settings.fallback_country.clone())),
            ),
            ("region-code", &location.region()),
            // ("dma-code", location.dma),
>>>>>>> ac2783ca
            ("form-factor", &device_info.form_factor.to_string()),
            ("os-family", &device_info.os_family.to_string()),
            (
                "dma-code",
                &location
                    .dma()
                    .map(|v| v.to_string())
                    .unwrap_or_else(|| "".to_owned()),
            ),
            ("sub2", "newtab"),
            ("v", "1.0"),
            // XXX: some value for results seems required, it defaults to 0
            // when omitted (despite AdM claiming it would default to 1)
            ("results", &settings.adm_query_tile_count.to_string()),
        ],
    )
    .map_err(|e| HandlerError::internal(&e.to_string()))?;
    let adm_url = adm_url.as_str();

    info!("adm::get_tiles GET {}", adm_url);
    metrics.incr("tiles.adm.request");
    let response: AdmTileResponse = if state.settings.test_mode {
        let default = HeaderValue::from_str(DEFAULT).unwrap();
        let test_response = headers
            .unwrap_or(&HeaderMap::new())
            .get("fake-response")
            .unwrap_or(&default)
            .to_str()
            .unwrap()
            .to_owned();
        trace!("Getting fake response: {:?}", &test_response);
        AdmTileResponse::fake_response(&state.settings, test_response)?
    } else {
        state
            .reqwest_client
            .get(adm_url)
            .timeout(Duration::from_secs(settings.adm_timeout))
            .send()
            .await
            .map_err(|e| {
                // ADM servers are down, or improperly configured
                let mut err: HandlerError = HandlerErrorKind::AdmServerError().into();
                err.tags.add_extra("error", &e.to_string());
                err
            })?
            .error_for_status()?
            .json()
            .await
            .map_err(|e| {
                // ADM servers are not returning correct information
                HandlerErrorKind::BadAdmResponse(format!("ADM provided invalid response: {:?}", e))
            })?
    };
    if response.tiles.is_empty() {
        warn!("adm::get_tiles empty response {}", adm_url);
        metrics.incr_with_tags("filter.adm.empty_response", Some(tags));
    }

    let filtered: Vec<Tile> = response
        .tiles
        .into_iter()
        .filter_map(|tile| {
            state
                .filter
                .filter_and_process(tile, location, &device_info, tags, metrics)
        })
        .take(settings.adm_max_tiles as usize)
        .collect();

    if filtered.is_empty() {
        warn!("adm::get_tiles no valid tiles {}", adm_url);
        metrics.incr_with_tags("filter.adm.all_filtered", Some(tags));
    }
    let mut tiles: Vec<Tile> = Vec::new();
    for mut tile in filtered {
        if let Some(storage) = image_store {
            // we should have already proven the image_url in `filter_and_process`
            // we need to validate the image, store the image for eventual CDN retrieval,
            // and get the metrics of the image.
            let result = storage.store(&tile.image_url.parse().unwrap()).await?;
            tile.image_url = result.url.to_string();
            // Since height should equal width, using either value here works.
            tile.image_size = Some(result.image_metrics.width);
        }
        tiles.push(tile);
    }
    Ok(TileResponse { tiles })
}<|MERGE_RESOLUTION|>--- conflicted
+++ resolved
@@ -130,13 +130,6 @@
         &[
             ("partner", settings.adm_partner_id.clone().unwrap().as_str()),
             ("sub1", settings.adm_sub1.clone().unwrap().as_str()),
-<<<<<<< HEAD
-            ("country-code", &location.country()),
-            (
-                "region-code",
-                location.region().unwrap_or_default().as_str(),
-            ),
-=======
             (
                 "country-code",
                 &(location
@@ -146,15 +139,15 @@
             ),
             ("region-code", &location.region()),
             // ("dma-code", location.dma),
->>>>>>> ac2783ca
             ("form-factor", &device_info.form_factor.to_string()),
             ("os-family", &device_info.os_family.to_string()),
             (
                 "dma-code",
-                &location
-                    .dma()
-                    .map(|v| v.to_string())
-                    .unwrap_or_else(|| "".to_owned()),
+                &if location.dma() > 0 {
+                    location.dma().to_string()
+                } else {
+                    "".to_owned()
+                },
             ),
             ("sub2", "newtab"),
             ("v", "1.0"),
