//! Main application server
use std::{collections::BTreeMap, sync::Arc, time::Duration};

use actix_cors::Cors;
use actix_web::{
    dev, http::StatusCode, middleware::errhandlers::ErrorHandlers, web, App, HttpServer,
};
use cadence::StatsdClient;

use crate::{
    adm::AdmFilter,
    error::HandlerError,
    metrics::metrics_from_opts,
    settings::Settings,
    web::{dockerflow, handlers, middleware},
};

pub mod cache;
pub mod img_storage;

/// This is the global HTTP state object that will be made available to all
/// HTTP API calls.
#[derive(Clone, Debug)]
pub struct ServerState {
    /// Metric reporting
    pub metrics: Box<StatsdClient>,
    pub adm_endpoint_url: String,
    pub adm_country_ip_map: Arc<BTreeMap<String, String>>,
    pub reqwest_client: reqwest::Client,
    pub tiles_cache: cache::TilesCache,
    pub settings: Settings,
<<<<<<< HEAD
    pub filter: AdmFilter,
=======
>>>>>>> 6e3b34a5
}

pub struct Server;

#[macro_export]
macro_rules! build_app {
    ($state: expr) => {
        App::new()
            .data($state)
            // Middleware is applied LIFO
            // These will wrap all outbound responses with matching status codes.
            .wrap(ErrorHandlers::new().handler(StatusCode::NOT_FOUND, HandlerError::render_404))
            // These are our wrappers
            .wrap(middleware::sentry::SentryWrapper::default())
            // Followed by the "official middleware" so they run first.
            // actix is getting increasingly tighter about CORS headers. Our server is
            // not a huge risk but does deliver XHR JSON content.
            // For now, let's be permissive and use NGINX (the wrapping server)
            // for finer grained specification.
            .wrap(Cors::permissive())
            // Next, the API we are implementing
            .service(web::resource("/v1/tiles").route(web::get().to(handlers::get_tiles)))
            // image cache tester...
            //.service(web::resource("/v1/test").route(web::get().to(handlers::get_image)))
            // And finally the behavior necessary to satisfy Dockerflow
            .service(web::scope("/").configure(dockerflow::service))
    };
}

impl Server {
    pub async fn with_settings(settings: Settings) -> Result<dev::Server, HandlerError> {
        let state = ServerState {
            metrics: Box::new(metrics_from_opts(&settings)?),
            adm_endpoint_url: settings.adm_endpoint_url.clone(),
            adm_country_ip_map: Arc::new(settings.build_adm_country_ip_map()),
            reqwest_client: reqwest::Client::new(),
            tiles_cache: cache::TilesCache::new(75),
            settings: settings.clone(),
<<<<<<< HEAD
            filter: AdmFilter::from(&settings),
=======
>>>>>>> 6e3b34a5
        };

        // causing panic in arbiter thread
        cache::spawn_tile_cache_updater(
            Duration::from_secs(settings.tiles_ttl as u64),
            state.clone(),
        );

        let mut server = HttpServer::new(move || build_app!(state.clone()));
        if let Some(keep_alive) = settings.actix_keep_alive {
            server = server.keep_alive(keep_alive as usize);
        }
        let server = server
            .bind((settings.host, settings.port))
            .expect("Could not get Server in Server::with_settings")
            .run();
        Ok(server)
    }
}<|MERGE_RESOLUTION|>--- conflicted
+++ resolved
@@ -29,10 +29,7 @@
     pub reqwest_client: reqwest::Client,
     pub tiles_cache: cache::TilesCache,
     pub settings: Settings,
-<<<<<<< HEAD
     pub filter: AdmFilter,
-=======
->>>>>>> 6e3b34a5
 }
 
 pub struct Server;
@@ -71,10 +68,7 @@
             reqwest_client: reqwest::Client::new(),
             tiles_cache: cache::TilesCache::new(75),
             settings: settings.clone(),
-<<<<<<< HEAD
             filter: AdmFilter::from(&settings),
-=======
->>>>>>> 6e3b34a5
         };
 
         // causing panic in arbiter thread
