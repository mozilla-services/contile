--- conflicted
+++ resolved
@@ -121,15 +121,10 @@
         if partner_filter.is_cloud() {
             partner_filter.update(&storage_client).await?
         }
-<<<<<<< HEAD
-        let filter = Arc::new(RwLock::new(raw_filter));
-        spawn_updater(&filter, storage_client, Arc::clone(&metrics)).await?;
-=======
         let refresh_rate = partner_filter.refresh_rate;
         let is_cloud = partner_filter.is_cloud();
         let filter = Arc::new(RwLock::new(partner_filter));
-        spawn_updater(is_cloud, refresh_rate, &filter, storage_client)?;
->>>>>>> 9fb61771
+        spawn_updater(is_cloud, refresh_rate, &filter, storage_client, Arc::clone(&metrics))?;
         let tiles_cache = cache::TilesCache::new(TILES_CACHE_INITIAL_CAPACITY);
         let img_store = ImageStore::create(&settings, Arc::clone(&metrics), &req).await?;
         let excluded_dmas = if let Some(exclude_dmas) = &settings.exclude_dma {
