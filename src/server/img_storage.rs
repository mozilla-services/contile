//! Fetch and store a given remote image into Google Storage for CDN caching
use std::{env, io::Cursor, time::Duration};

use actix_http::http::HeaderValue;
use actix_web::http::uri;
use actix_web::web::Bytes;
use cloud_storage::{Bucket, Object};
use image::{io::Reader as ImageReader, ImageFormat};
use lazy_static::lazy_static;
use regex::Regex;
use serde::{Deserialize, Serialize};

use crate::error::{HandlerError, HandlerErrorKind, HandlerResult};
use crate::settings::Settings;
use crate::tags::Tags;

/// These values generally come from the Google console for Cloud Storage.
#[derive(Clone, Debug, Deserialize, Serialize)]
pub struct ImageMetricSettings {
    /// maximum length of the image
    max_size: u64,
    /// max image height
    max_height: u64,
    max_width: u64,
    min_height: u64,
    min_width: u64,
    symmetric: bool,
}

impl Default for ImageMetricSettings {
    fn default() -> Self {
        Self {
            max_size: 100_000,
            max_height: 256,
            max_width: 256,
            min_height: 96,
            min_width: 96,
            symmetric: true,
        }
    }
}

#[derive(Clone, Debug, Deserialize, Serialize)]
#[serde(default)]
pub struct StorageSettings {
    /// The GCP Cloud storage project name
    project_name: String,
    /// The Bucket name for this data
    bucket_name: String,
    /// The external CDN host
    cdn_host: String,
    /// The bucket TTL is determined by the policy set for the given bucket when it's created.
    bucket_ttl: u64,
    /// The max time to live for cached data, ~ 15 days.
    cache_ttl: u64,
    /// Max dimensions for an image
    metrics: ImageMetricSettings,
    /// Max request time (in seconds)
    request_timeout: u64,
    /// Whether to attempt to create the cloud storage bucket
    create_bucket: bool,
}

/// Instantiate from [Settings]
impl From<&Settings> for StorageSettings {
    fn from(settings: &Settings) -> Self {
        lazy_static! {
            /// https://cloud.google.com/storage/docs/naming-buckets#requirements
            /// Ignoring buckets with . in them because of domain verification requirements
            static ref VALID: Regex = Regex::new("^[0-9a-z][0-9a-z_-]{1,61}[0-9a-z]$").unwrap();
        }
        if settings.storage.is_empty() {
            return Self::default();
        }
        let storage_settings: StorageSettings =
            serde_json::from_str(&settings.storage).expect("Invalid storage settings");
        if !VALID.is_match(&storage_settings.bucket_name) {
            panic!(
                "Invalid storage settings: invalid bucket name '{}'",
                &storage_settings.bucket_name
            )
        }
        storage_settings
    }
}

impl Default for StorageSettings {
    fn default() -> Self {
        Self {
            project_name: "topsites-nonprod".to_owned(),
            bucket_name: "moz-topsites-stage-cdn".to_owned(),
            cdn_host: "https://cdn.stage.topsites.nonprod.cloudops.mozgcp.net/".to_owned(),
            bucket_ttl: 86400 * 15,
            cache_ttl: 86400 * 15,
            metrics: ImageMetricSettings::default(),
            request_timeout: 3,
            create_bucket: false,
        }
    }
}

/// Image storage container
#[derive(Clone)]
pub struct StoreImage {
    // bucket isn't really needed here, since `Object` stores and manages itself,
    // but it may prove useful in future contexts.
    //
    // bucket: Option<cloud_storage::Bucket>,
    settings: StorageSettings,
    req: reqwest::Client,
}

impl Default for StoreImage {
    fn default() -> Self {
        Self {
            settings: StorageSettings::default(),
            req: reqwest::Client::new(),
        }
    }
}

/// Stored image information, suitable for determining the URL to present to the CDN
#[derive(Debug)]
pub struct StoredImage {
    pub url: uri::Uri,
    pub object: Object,
    pub image_metrics: ImageMetrics,
}

#[derive(Clone, Debug, Deserialize, Default, Serialize, PartialEq)]
pub struct ImageMetrics {
    pub width: u32,
    pub height: u32,
    pub size: usize,
}

/// Store a given image into Google Storage
impl StoreImage {
    /// Connect and optionally create a new Google Storage bucket based off [Settings]
    pub async fn create(
        settings: &Settings,
        client: &reqwest::Client,
    ) -> HandlerResult<Option<Self>> {
        let sset = StorageSettings::from(settings);
        Self::check_bucket(&sset, client).await
    }

    pub async fn check_bucket(
        settings: &StorageSettings,
        client: &reqwest::Client,
    ) -> HandlerResult<Option<Self>> {
        if env::var("SERVICE_ACCOUNT").is_err()
            && env::var("GOOGLE_APPLICATION_CREDENTIALS").is_err()
        {
            trace!("No auth credentials set. Not storing...");
            return Ok(None);
        }

        // https://cloud.google.com/storage/docs/naming-buckets
        // don't try to open an empty bucket
        let empty = ["", "none"];
        if empty.contains(&settings.bucket_name.to_lowercase().as_str())
            || empty.contains(&settings.project_name.to_lowercase().as_str())
        {
            trace!("No bucket set. Not storing...");
            return Ok(None);
        }

<<<<<<< HEAD
        // The image storage bucket should be created ahead of time.
        // Bucket creation permissions would require "Storage Object Creator" account
        // permissions, which can be tricky to set up.
        //
        // Once created, the bucket should be set with "AllViewers" with
        // "allUsers" set to `ObjectViewer` to expose the contents of the bucket
        // to public view.
        //

        // verify that the bucket can be read
        let _content = Bucket::read(&settings.bucket_name)
            .await
            .map_err(|e| HandlerError::internal(&format!("Could not read bucket {:?}", e)))?;

=======
        if !settings.create_bucket {
            return Ok(Some(Self {
                // bucket: Some(bucket),
                settings: settings.clone(),
                req: client.clone(),
            }));
        }

        // It's better if the bucket already exists.
        // Creating the bucket requires "Storage Object Creator" account permissions,
        // which can be a bit tricky to configure correctly.
        trace!("Try creating bucket...");
        let bucket = match Bucket::create(&cloud_storage::NewBucket {
            name: settings.bucket_name.clone(),
            ..Default::default()
        })
        .await
        {
            Ok(mut v) => {
                // Set the newly created buckets retention policy
                v.retention_policy = Some(RetentionPolicy {
                    retention_period: settings.bucket_ttl,
                    effective_time: chrono::Utc::now(),
                    is_locked: None,
                });
                v.update()
                    .await
                    .map_err(|e| HandlerError::internal(&e.to_string()))?;
                v
            }
            Err(cloud_storage::Error::Google(ger)) => {
                if ger.errors_has_reason(&cloud_storage::Reason::Conflict) {
                    trace!("Already exists {:?}", &settings.bucket_name);
                    // try fetching the existing bucket.
                    let _content = Bucket::read(&settings.bucket_name).await.map_err(|e| {
                        HandlerError::internal(&format!("Could not read bucket {:?}", e))
                    })?;
                    return Ok(Some(Self {
                        // bucket: Some(_content),
                        settings: settings.clone(),
                        req: client.clone(),
                    }));
                } else {
                    return Err(HandlerError::internal(&format!(
                        "Bucket create error {:?}",
                        ger
                    )));
                }
            }
            Err(e) => {
                return Err(
                    HandlerErrorKind::Internal(format!("Bucket create error: {:?}", e)).into(),
                )
            }
        };
        trace!("Trying to grant viewing to all");
        // Set the permissions for the newly created bucket.
        // grant allUsers view access
        let all_binding = Binding {
            role: IamRole::Standard(StandardIamRole::ObjectViewer),
            members: vec!["allUsers".to_owned()],
            condition: None,
        };
        let policy = IamPolicy {
            bindings: vec![all_binding],
            ..Default::default()
        };
        match bucket.set_iam_policy(&policy).await {
            Ok(_) => {}
            Err(cloud_storage::Error::Google(ger)) => {
                if ger.errors_has_reason(&cloud_storage::Reason::Forbidden) {
                    trace!("Can't set permission...");
                } else {
                    return Err(HandlerErrorKind::Internal(format!(
                        "Could not add read policy {:?}",
                        ger
                    ))
                    .into());
                }
            }
            Err(e) => {
                return Err(HandlerErrorKind::Internal(format!(
                    "Could not add read policy {:?}",
                    e
                ))
                .into())
            }
        };
        // Yay! Bucket created.
>>>>>>> b25c995e
        trace!("Bucket OK");

        Ok(Some(Self {
            // bucket: Some(bucket),
            settings: settings.clone(),
            req: client.clone(),
        }))
    }

    pub fn meta(&self, image: &Bytes, fmt: ImageFormat) -> HandlerResult<ImageMetrics> {
        let mut reader = ImageReader::new(Cursor::new(image));
        reader.set_format(fmt);
        let img = reader
            .decode()
            .map_err(|_| HandlerErrorKind::BadImage("Image unreadable"))?;
        let rgb_img = img.to_rgb16();
        Ok(ImageMetrics {
            height: rgb_img.height(),
            width: rgb_img.width(),
            size: rgb_img.len(),
        })
    }

    /// Store an image fetched from the passed `uri` into Google Cloud Storage
    ///
    /// This will absolutely fetch and store the img into the bucket.
    /// We don't do any form of check to see if it matches what we got before.
    /// If you have "Storage Legacy Bucket Writer" previous content is overwritten.
    /// (e.g. set the path to be the SHA1 of the bytes or whatever.)

    pub async fn store(&self, uri: &uri::Uri) -> HandlerResult<StoredImage> {
        let (image, content_type) = self.fetch(uri).await?;
        let metrics = self.validate(uri, &image, &content_type).await?;
        self.upload(image, &content_type, metrics).await
    }

    /// Generate a unique hash based on the content of the image
    pub fn as_hash(&self, source: &Bytes) -> String {
        base64::encode_config(blake3::hash(source).as_bytes(), base64::URL_SAFE_NO_PAD)
    }

    /// Fetch the bytes for an image based on a URI
    pub(crate) async fn fetch(&self, uri: &uri::Uri) -> HandlerResult<(Bytes, String)> {
        trace!("fetching... {:?}", &uri);
        let res = self
            .req
            .get(&uri.to_string())
            .timeout(Duration::from_secs(self.settings.request_timeout))
            .send()
            .await
            .map_err(|e| HandlerErrorKind::Internal(format!("Image fetch error: {:?}", e)))?
            .error_for_status()?;
        trace!(
            "image type: {:?}, size: {:?}",
            res.headers().get("content-type"),
            res.content_length()
        );

        let mut content_type: &str = "image/jpg";
        let default_type = HeaderValue::from_str(content_type).unwrap();
        let headers = res.headers().clone();
        content_type = headers
            .get("content-type")
            .unwrap_or(&default_type)
            .to_str()
            .unwrap_or(content_type);

        trace!("Reading...");
        Ok((
            res.bytes()
                .await
                .map_err(|e| HandlerErrorKind::Internal(format!("Image body error: {:?}", e)))?,
            content_type.to_owned(),
        ))
    }

    /// Check if a given image byte set is "valid" according to our settings.
    pub(crate) async fn validate(
        &self,
        uri: &uri::Uri,
        image: &Bytes,
        content_type: &str,
    ) -> HandlerResult<ImageMetrics> {
        // `image` can't currently handle svg
        let image_metrics = if "image/svg" == content_type.to_lowercase().as_str() {
            // svg images are vector based, so we can set the size to whatever we want.
            ImageMetrics {
                width: 128,
                height: 128,
                size: image.len(),
            }
        } else {
            // Otherwise we get the images metrics.
            let fmt = match content_type.to_lowercase().as_str() {
                "image/jpg" | "image/jpeg" => ImageFormat::Jpeg,
                "image/png" => ImageFormat::Png,
                _ => {
                    let mut tags = Tags::default();
                    tags.add_extra("url", &uri.to_string());
                    let mut err: HandlerError =
                        HandlerErrorKind::BadImage("Invalid image format").into();
                    err.tags = tags;
                    return Err(err);
                }
            };
            self.meta(image, fmt)?
        };
        if self.settings.metrics.symmetric && image_metrics.width != image_metrics.height {
            let mut tags = Tags::default();
            tags.add_extra("metrics", &format!("{:?}", image_metrics));
            tags.add_extra("url", &uri.to_string());
            let mut err: HandlerError = HandlerErrorKind::BadImage("Non symmetric image").into();
            err.tags = tags;
            return Err(err);
        }
        // Check image meta sizes
        if !(self.settings.metrics.min_width..=self.settings.metrics.max_width)
            .contains(&(image_metrics.width as u64))
            || !(self.settings.metrics.min_height..=self.settings.metrics.max_height)
                .contains(&(image_metrics.height as u64))
            || (image_metrics.size as u64) > self.settings.metrics.max_size
        {
            let mut tags = Tags::default();
            tags.add_extra("metrics", &format!("{:?}", image_metrics));
            tags.add_extra("url", &uri.to_string());
            let mut err: HandlerError = HandlerErrorKind::BadImage("Invalid image size").into();
            err.tags = tags;
            return Err(err);
        }
        Ok(image_metrics)
    }

    /// upload an image to Google Cloud Storage
    pub(crate) async fn upload(
        &self,
        image: Bytes,
        content_type: &str,
        image_metrics: ImageMetrics,
    ) -> HandlerResult<StoredImage> {
        if self.settings.bucket_name.is_empty() {
            return Err(HandlerError::internal("No storage bucket defined"));
        }

        // image source paths tend to be
        // "https://<remote_host>/account/###/###/####.jpg"
        // They may be unreliable as a hash source, so use the image bytes.
        let image_path = format!(
            "{}.{}.{}",
            self.as_hash(&image),
            image.len(),
            match content_type {
                "image/jpg" | "image/jpeg" => "jpg",
                "image/png" => "png",
                "image/svg" => "svg",
                _ => ".oct",
            }
        );

        // check to see if image has already been stored.
        if let Ok(exists) =
            cloud_storage::Object::read(&self.settings.bucket_name, &image_path).await
        {
            trace!("Found existing image in bucket: {:?}", &exists.media_link);
            return Ok(StoredImage {
                url: format!("{}/{}", &self.settings.cdn_host, &image_path).parse()?,
                object: exists,
                image_metrics,
            });
        }

        // store new data to the googles
        match cloud_storage::Object::create(
            &self.settings.bucket_name,
            image.to_vec(),
            &image_path,
            content_type,
        )
        .await
        {
            Ok(mut object) => {
                object.content_disposition = Some("inline".to_owned());
                object.cache_control = Some(format!("public, max-age={}", self.settings.cache_ttl));
                object.update().await.map_err(|_| {
                    error!("Could not set disposition for {:?}", object.self_link);
                    HandlerErrorKind::BadImage("Could not set content disposition")
                })?;
                let url = format!("{}/{}", &self.settings.cdn_host, &image_path);
                trace!("Stored to {:?}: {:?}", &object.self_link, &url);
                Ok(StoredImage {
                    url: url.parse()?,
                    object,
                    image_metrics,
                })
            }
            Err(cloud_storage::Error::Google(ger)) => {
                Err(HandlerErrorKind::Internal(format!("Could not create object {:?}", ger)).into())
            }
            Err(e) => {
                // If the IamPolicy does not have "Storage Legacy Bucket Writer", you get 403
                Err(HandlerErrorKind::Internal(format!("Error creating object {:?}", e)).into())
            }
        }
    }
}

#[cfg(test)]
mod tests {
    use super::*;

    use crate::settings::test_settings;
    use actix_http::http::Uri;
    use rand::Rng;

    fn set_env() {
        // sometimes the IDE doesn't include the host env vars.
        // this lets you set them proactively.

        // std::env::set_var("GOOGLE_APPLICATION_CREDENTIALS","/home/jrconlin/.ssh/keys/sync-spanner-dev.json");
    }

    fn test_storage_settings() -> StorageSettings {
        let project =
            std::env::var("CONTILE_TEST_PROJECT").unwrap_or_else(|_| "topsites_nonprod".to_owned());
        let bucket =
            std::env::var("CONTILE_TEST_BUCKET").unwrap_or_else(|_| "moz_test_bucket".to_owned());
        let cdn = std::env::var("CONTILE_TEST_CDN_HOST")
            .unwrap_or_else(|_| "https://example.com".to_owned());
        StorageSettings {
            project_name: project,
            bucket_name: bucket,
            bucket_ttl: 86400 * 15,
            cache_ttl: 86400 * (15 + 1),
            cdn_host: cdn,
            ..Default::default()
        }
    }

    fn test_image_buffer(height: u32, width: u32) -> Bytes {
        let mut rng = rand::thread_rng();
        // generate a garbage image.
        let img = image::ImageBuffer::from_fn(width, height, |_x, _y| {
            image::Rgb([
                rng.gen_range(0..255),
                rng.gen_range(0..255),
                rng.gen_range(0..255),
            ])
        });
        let buf: Vec<u8> = Vec::new();
        let mut out = std::io::Cursor::new(buf);
        let mut encoder = image::codecs::jpeg::JpegEncoder::new(&mut out);
        encoder
            .encode(&img.into_raw(), width, height, image::ColorType::Rgb8)
            .unwrap();
        Bytes::from(out.into_inner())
    }

    #[test]
    fn test_config() {
        let test_val = r#"{"project_name": "project", "bucket_name": "bucket"}"#;

        let mut setting = test_settings();
        setting.storage = test_val.to_owned();
        let store_set: StorageSettings = (&setting).into();

        assert!(store_set.project_name == *"project");
        assert!(store_set.bucket_name == *"bucket");
    }

    #[tokio::test]
    async fn test_image_proc() -> Result<(), ()> {
        if std::env::var("GOOGLE_APPLICATION_CREDENTIALS").is_err() {
            print!("Skipping test: No credentials found.");
            return Ok(());
        }
        let src_img = "https://evilonastick.com/test/128px.jpg";

        let test_settings = test_storage_settings();
        let client = reqwest::Client::new();
        let bucket = StoreImage::check_bucket(&test_settings, &client)
            .await
            .unwrap()
            .unwrap();
        let target = src_img.parse::<Uri>().unwrap();
        bucket.store(&target).await.expect("Store failed");
        Ok(())
    }

    #[tokio::test]
    async fn test_image_validate() -> Result<(), ()> {
        set_env();
        let test_valid_image = test_image_buffer(96, 96);
        let test_uri: Uri = "https://example.com/test.jpg".parse().unwrap();
        let test_settings = test_storage_settings();
        let bucket = StoreImage {
            settings: test_settings,
            req: reqwest::Client::new(),
        };

        let result = bucket
            .validate(&test_uri, &test_valid_image, "image/jpg")
            .await
            .unwrap();

        assert!(result.height == 96);
        assert!(result.width == 96);
        Ok(())
    }

    #[tokio::test]
    async fn test_image_invalidate_offsize() -> Result<(), ()> {
        set_env();
        let test_valid_image = test_image_buffer(96, 100);
        let test_uri: Uri = "https://example.com/test.jpg".parse().unwrap();
        let bucket = StoreImage {
            settings: test_storage_settings(),
            req: reqwest::Client::new(),
        };

        assert!(bucket
            .validate(&test_uri, &test_valid_image, "image/jpg")
            .await
            .is_err());

        Ok(())
    }

    #[test]
    #[should_panic]
    fn test_invalid_bucket() {
        let test_val = r#"{"project_name": "project", "bucket_name": "+bucket"}"#;

        let mut setting = test_settings();
        setting.storage = test_val.to_owned();
        let _store_set: StorageSettings = (&setting).into();
    }
}<|MERGE_RESOLUTION|>--- conflicted
+++ resolved
@@ -166,7 +166,6 @@
             return Ok(None);
         }
 
-<<<<<<< HEAD
         // The image storage bucket should be created ahead of time.
         // Bucket creation permissions would require "Storage Object Creator" account
         // permissions, which can be tricky to set up.
@@ -181,97 +180,6 @@
             .await
             .map_err(|e| HandlerError::internal(&format!("Could not read bucket {:?}", e)))?;
 
-=======
-        if !settings.create_bucket {
-            return Ok(Some(Self {
-                // bucket: Some(bucket),
-                settings: settings.clone(),
-                req: client.clone(),
-            }));
-        }
-
-        // It's better if the bucket already exists.
-        // Creating the bucket requires "Storage Object Creator" account permissions,
-        // which can be a bit tricky to configure correctly.
-        trace!("Try creating bucket...");
-        let bucket = match Bucket::create(&cloud_storage::NewBucket {
-            name: settings.bucket_name.clone(),
-            ..Default::default()
-        })
-        .await
-        {
-            Ok(mut v) => {
-                // Set the newly created buckets retention policy
-                v.retention_policy = Some(RetentionPolicy {
-                    retention_period: settings.bucket_ttl,
-                    effective_time: chrono::Utc::now(),
-                    is_locked: None,
-                });
-                v.update()
-                    .await
-                    .map_err(|e| HandlerError::internal(&e.to_string()))?;
-                v
-            }
-            Err(cloud_storage::Error::Google(ger)) => {
-                if ger.errors_has_reason(&cloud_storage::Reason::Conflict) {
-                    trace!("Already exists {:?}", &settings.bucket_name);
-                    // try fetching the existing bucket.
-                    let _content = Bucket::read(&settings.bucket_name).await.map_err(|e| {
-                        HandlerError::internal(&format!("Could not read bucket {:?}", e))
-                    })?;
-                    return Ok(Some(Self {
-                        // bucket: Some(_content),
-                        settings: settings.clone(),
-                        req: client.clone(),
-                    }));
-                } else {
-                    return Err(HandlerError::internal(&format!(
-                        "Bucket create error {:?}",
-                        ger
-                    )));
-                }
-            }
-            Err(e) => {
-                return Err(
-                    HandlerErrorKind::Internal(format!("Bucket create error: {:?}", e)).into(),
-                )
-            }
-        };
-        trace!("Trying to grant viewing to all");
-        // Set the permissions for the newly created bucket.
-        // grant allUsers view access
-        let all_binding = Binding {
-            role: IamRole::Standard(StandardIamRole::ObjectViewer),
-            members: vec!["allUsers".to_owned()],
-            condition: None,
-        };
-        let policy = IamPolicy {
-            bindings: vec![all_binding],
-            ..Default::default()
-        };
-        match bucket.set_iam_policy(&policy).await {
-            Ok(_) => {}
-            Err(cloud_storage::Error::Google(ger)) => {
-                if ger.errors_has_reason(&cloud_storage::Reason::Forbidden) {
-                    trace!("Can't set permission...");
-                } else {
-                    return Err(HandlerErrorKind::Internal(format!(
-                        "Could not add read policy {:?}",
-                        ger
-                    ))
-                    .into());
-                }
-            }
-            Err(e) => {
-                return Err(HandlerErrorKind::Internal(format!(
-                    "Could not add read policy {:?}",
-                    e
-                ))
-                .into())
-            }
-        };
-        // Yay! Bucket created.
->>>>>>> b25c995e
         trace!("Bucket OK");
 
         Ok(Some(Self {
