use backtrace::Backtrace;
use std::error::Error;
use std::fmt;
use std::result;

use actix_web::http::uri::InvalidUri;

use actix_web::{
    dev::{HttpResponseBuilder, ServiceResponse},
    error::ResponseError,
    http::StatusCode,
    middleware::errhandlers::ErrorHandlerResponse,
    HttpResponse, Result,
};
use thiserror::Error;

pub type HandlerResult<T> = result::Result<T, HandlerError>;

#[derive(Debug)]
pub struct HandlerError {
    kind: HandlerErrorKind,
    backtrace: Backtrace,
}

#[derive(Debug, Error)]
pub enum HandlerErrorKind {
    #[error("General error: {:?}", _0)]
    General(String),

    #[error("Internal error: {:?}", _0)]
    Internal(String),

    #[error("Reqwest error: {:?}", _0)]
    Reqwest(#[from] reqwest::Error),

    #[error("Validation error: {:?}", _0)]
    Validation(String),

<<<<<<< HEAD
    #[error("Unexpected Site Host: {:?}", _0)]
    UnexpectedSiteHost(String),

    #[error("Unexpected Impression Host: {:?}", _0)]
    UnexpectedImpressionHost(String),
=======
    #[error("Location error: {:?}", _0)]
    Location(String),
>>>>>>> 8667bb6a
}

impl HandlerErrorKind {
    /// Return a response Status to be rendered for an error
    pub fn http_status(&self) -> StatusCode {
        match self {
            HandlerErrorKind::Validation(_) => StatusCode::BAD_REQUEST,
            _ => StatusCode::INTERNAL_SERVER_ERROR,
        }
    }

    /// Return a unique errno code
    pub fn errno(&self) -> i32 {
        match self {
            HandlerErrorKind::General(_) => 500,
            HandlerErrorKind::Internal(_) => 510,
            HandlerErrorKind::Reqwest(_) => 520,
            HandlerErrorKind::Validation(_) => 600,
<<<<<<< HEAD
            HandlerErrorKind::UnexpectedSiteHost(_) => 601,
            HandlerErrorKind::UnexpectedImpressionHost(_) => 602,
=======
            HandlerErrorKind::Location(_) => 530,
>>>>>>> 8667bb6a
        }
    }

    /*
    // Optionally record metric for certain states
    pub fn on_response(&self, state: &ServerState) {
        if self.is_conflict() {
            Metrics::from(state).incr("storage.confict")
        }
    }
    */
}

impl From<HandlerErrorKind> for actix_web::Error {
    fn from(kind: HandlerErrorKind) -> Self {
        let error: HandlerError = kind.into();
        error.into()
    }
}

impl From<InvalidUri> for HandlerErrorKind {
    fn from(err: InvalidUri) -> Self {
        HandlerErrorKind::Internal(format!("Invalid URL: {:?}", err))
    }
}

impl HandlerError {
    pub fn kind(&self) -> &HandlerErrorKind {
        &self.kind
    }

    pub fn internal(msg: &str) -> Self {
        HandlerErrorKind::Internal(msg.to_owned()).into()
    }
}

impl Error for HandlerError {
    fn source(&self) -> Option<&(dyn Error + 'static)> {
        self.kind.source()
    }
}

impl HandlerError {
    pub fn render_404<B>(res: ServiceResponse<B>) -> Result<ErrorHandlerResponse<B>> {
        // Replace the outbound error message with our own.
        let resp = HttpResponseBuilder::new(StatusCode::NOT_FOUND).json(0);
        Ok(ErrorHandlerResponse::Response(ServiceResponse::new(
            res.request().clone(),
            resp.into_body(),
        )))
    }
}

impl<T> From<T> for HandlerError
where
    HandlerErrorKind: From<T>,
{
    fn from(item: T) -> Self {
        HandlerError {
            kind: HandlerErrorKind::from(item),
            backtrace: Backtrace::new(),
        }
    }
}

impl From<HandlerError> for HttpResponse {
    fn from(inner: HandlerError) -> Self {
        ResponseError::error_response(&inner)
    }
}

impl fmt::Display for HandlerError {
    fn fmt(&self, f: &mut fmt::Formatter<'_>) -> fmt::Result {
        write!(f, "Error: {}\nBacktrace:\n{:?}", self.kind, self.backtrace)?;

        // Go down the chain of errors
        let mut error: &dyn Error = &self.kind;
        while let Some(source) = error.source() {
            write!(f, "\n\nCaused by: {}", source)?;
            error = source;
        }

        Ok(())
    }
}

impl ResponseError for HandlerError {
    fn error_response(&self) -> HttpResponse {
        // To return a descriptive error response, this would work. We do not
        // unfortunately do that so that we can retain Sync 1.1 backwards compatibility
        // as the Python one does.
        // HttpResponse::build(self.status).json(self)
        //
        // So instead we translate our error to a backwards compatible one
        let mut resp = HttpResponse::build(self.status_code());
        resp.json(self.kind().errno() as i32)
    }

    fn status_code(&self) -> StatusCode {
        self.kind().http_status()
    }
}<|MERGE_RESOLUTION|>--- conflicted
+++ resolved
@@ -36,16 +36,14 @@
     #[error("Validation error: {:?}", _0)]
     Validation(String),
 
-<<<<<<< HEAD
     #[error("Unexpected Site Host: {:?}", _0)]
     UnexpectedSiteHost(String),
 
     #[error("Unexpected Impression Host: {:?}", _0)]
     UnexpectedImpressionHost(String),
-=======
+
     #[error("Location error: {:?}", _0)]
     Location(String),
->>>>>>> 8667bb6a
 }
 
 impl HandlerErrorKind {
@@ -64,12 +62,9 @@
             HandlerErrorKind::Internal(_) => 510,
             HandlerErrorKind::Reqwest(_) => 520,
             HandlerErrorKind::Validation(_) => 600,
-<<<<<<< HEAD
             HandlerErrorKind::UnexpectedSiteHost(_) => 601,
             HandlerErrorKind::UnexpectedImpressionHost(_) => 602,
-=======
             HandlerErrorKind::Location(_) => 530,
->>>>>>> 8667bb6a
         }
     }
 
