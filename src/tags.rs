--- conflicted
+++ resolved
@@ -241,11 +241,7 @@
 }
 
 impl From<Tags> for BTreeMap<String, String> {
-<<<<<<< HEAD
-    fn from(tags: Tags) -> BTreeMap<String, String> {
-=======
     fn from(tags: Tags) -> Self {
->>>>>>> 6e3b34a5
         let mut result = BTreeMap::new();
 
         for (k, v) in tags.tags {
