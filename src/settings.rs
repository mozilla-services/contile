--- conflicted
+++ resolved
@@ -51,12 +51,10 @@
     pub adm_country_ip_map: String,
     /// Expire tiles after this many seconds
     pub tiles_ttl: u32,
-<<<<<<< HEAD
     /// list of allowed vendors (Array in JSON format)
     pub allowed_vendors: Option<Vec<String>>,
-=======
+    /// Settings related to the google cloud storage
     pub storage: StorageSettings,
->>>>>>> 6e3b34a5
 }
 
 impl Default for Settings {
@@ -73,11 +71,8 @@
             adm_endpoint_url: "".to_owned(),
             adm_country_ip_map: DEFAULT_ADM_COUNTRY_IP_MAP.to_owned(),
             tiles_ttl: 15 * 60,
-<<<<<<< HEAD
             allowed_vendors: None,
-=======
             storage: StorageSettings::default(),
->>>>>>> 6e3b34a5
         }
     }
 }
