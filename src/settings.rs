--- conflicted
+++ resolved
@@ -67,10 +67,8 @@
     pub fallback_location: String,
     /// URL to the official documentation
     pub documentation_url: String,
-<<<<<<< HEAD
     /// Operational trace header
     pub trace_header: Option<String>,
-=======
 
     // TODO: break these out into a PartnerSettings?
     /// Adm partner ID (default: "demofeed")
@@ -99,7 +97,6 @@
     // OBSOLETE:
     pub sub1: Option<String>,
     pub partner_id: Option<String>,
->>>>>>> ac2c8d29
 }
 
 impl Default for Settings {
@@ -122,9 +119,7 @@
             location_test_header: None,
             fallback_location: "USOK".to_owned(),
             documentation_url: "https://developer.mozilla.org/".to_owned(),
-<<<<<<< HEAD
             trace_header: Some("X-Cloud-Trace-Context".to_owned()),
-=======
             // ADM specific settings
             adm_endpoint_url: "".to_owned(),
             adm_partner_id: None,
@@ -137,7 +132,6 @@
             adm_ignore_advertisers: None,
             sub1: Some("demofeed".to_owned()),
             partner_id: Some("123456789".to_owned()),
->>>>>>> ac2c8d29
         }
     }
 }
