--- conflicted
+++ resolved
@@ -40,11 +40,8 @@
     pub adm_country_ip_map: String,
     /// Expire tiles after this many seconds
     pub tiles_ttl: u32,
-<<<<<<< HEAD
     pub maxminddb_loc: Option<String>,
-=======
     pub storage: StorageSettings,
->>>>>>> 6e3b34a5
 }
 
 impl Default for Settings {
@@ -61,11 +58,8 @@
             adm_endpoint_url: "".to_owned(),
             adm_country_ip_map: DEFAULT_ADM_COUNTRY_IP_MAP.to_owned(),
             tiles_ttl: 15 * 60,
-<<<<<<< HEAD
             maxminddb_loc: None,
-=======
             storage: StorageSettings::default(),
->>>>>>> 6e3b34a5
         }
     }
 }
