//! Application settings objects and initialization

use std::collections::HashMap;

use config::{Config, ConfigError, Environment, File};
use serde::Deserialize;

use crate::adm::AdmSettings;
use crate::server::img_storage::StorageSettings;

static PREFIX: &str = "contile";

static DEFAULT_PORT: u16 = 8000;

// issue11: AdM doesn't return any tiles for any of the example non-finalized
// fake IPs, so replaced "US": "174.245.240.112" with "130.245.32.23" (from
// their provided stage URL params) that does result in tiles
static DEFAULT_ADM_COUNTRY_IP_MAP: &str = r#"
{
    "US": "130.245.32.23",
    "UK": "86.164.248.137",
    "DE": "87.182.235.159",
    "FR": "31.39.255.255",
    "IT": "5.62.79.255",
    "JP": "27.98.191.255"
}
"#;

// TODO: Call this `EnvSettings` that serializes into
// real `Settings`?
//
/// Configuration settings and options
#[allow(rustdoc::private_intra_doc_links)]
#[derive(Clone, Debug, Deserialize)]
#[serde(default)]
pub struct Settings {
    /// Enable verbos debugging output (default: false)
    pub debug: bool,
    /// Service port (default: 8000)
    pub port: u16,
    /// Service hostname (default: 127.0.0.1)
    pub host: String,
    /// Enable "human readable" logging messages (default: false)
    pub human_logs: bool,
    /// Metric default label (default: "contile")
    pub statsd_label: String,
    /// Metric reporting host address (default: None)
    pub statsd_host: Option<String>,
    /// Metric reporting host port
    pub statsd_port: u16,
    /// Enable actix "keep alive" period in seconds (default: None)
    pub actix_keep_alive: Option<u64>,
    /// adm Endpoint URL
    pub adm_endpoint_url: String,
    /// adm country to default IP map (Hash in JSON format)
    pub adm_country_ip_map: String,
    /// max tiles to accept from ADM (default: 2)
    pub adm_max_tiles: u8,
    /// number of tiles to query from ADM (default: 10)
    pub adm_query_tile_count: u8,
    /// Expire tiles after this many seconds (15 * 60s)
    pub tiles_ttl: u32,
    /// ADM tile settings (either as JSON or a path to a JSON file)
    /// This consists of an advertiser name, and the associated filter settings
    /// (e.g. ```{"Example":{"advertizer_hosts":["example.com"."example.org"]}})```)
    /// Unspecfied [crate::adm::AdmAdvertiserFilterSettings] will use Default values specified
    /// in `Default` (or the application default if not specified)
    pub adm_settings: String,
    /// path to MaxMind location database
    pub maxminddb_loc: Option<String>,
    /// [StorageSettings] related to the google cloud storage
    pub storage: String,
    /// Adm partner ID (default: "demofeed")
    pub partner_id: String,
    /// Adm sub1 value (default: "123456789")
    pub sub1: String,
<<<<<<< HEAD
    /// Run in "integration test mode"
    pub test_mode: bool,
    /// path to the test files
    pub test_file_path: String,
=======
    /// Location test header override
    pub location_test_header: Option<String>,
>>>>>>> 09a75f35
}

impl Default for Settings {
    fn default() -> Settings {
        Settings {
            debug: false,
            port: DEFAULT_PORT,
            host: "localhost".to_owned(),
            human_logs: false,
            statsd_label: PREFIX.to_owned(),
            statsd_host: None,
            statsd_port: 8125,
            actix_keep_alive: None,
            adm_endpoint_url: "".to_owned(),
            adm_country_ip_map: DEFAULT_ADM_COUNTRY_IP_MAP.to_owned(),
            adm_max_tiles: 2,
            adm_query_tile_count: 10,
            tiles_ttl: 15 * 60,
            adm_settings: "".to_owned(),
            maxminddb_loc: None,
            storage: "".to_owned(),
            partner_id: "demofeed".to_owned(),
            sub1: "123456789".to_owned(),
<<<<<<< HEAD
            test_mode: false,
            test_file_path: "./tools/test/test_data/".to_owned(),
=======
            location_test_header: None,
>>>>>>> 09a75f35
        }
    }
}

impl Settings {
    /// Load the settings from the config file if supplied, then the environment.
    pub fn with_env_and_config_file(
        filename: &Option<String>,
        debug: bool,
    ) -> Result<Self, ConfigError> {
        let mut s = Config::default();

        // Merge the config file if supplied
        if let Some(config_filename) = filename {
            s.merge(File::with_name(config_filename))?;
        }

        // Merge the environment overrides
        // While the prefix is currently case insensitive, it's traditional that
        // environment vars be UPPERCASE, this ensures that will continue should
        // Environment ever change their policy about case insensitivity.
        // This will accept environment variables specified as
        // `SYNC_FOO__BAR_VALUE="gorp"` as `foo.bar_value = "gorp"`
        s.merge(Environment::with_prefix(&PREFIX.to_uppercase()).separator("__"))?;

        Ok(match s.try_into::<Self>() {
            Ok(mut s) => {
                dbg!(&s);
                if debug || s.test_mode {
                    dbg!("!! Running in test mode!");
                    s.adm_endpoint_url = "http://localhost:8675/".to_owned();
                    s.debug = true;
                }
                if s.adm_endpoint_url.is_empty() {
                    return Err(ConfigError::Message("Missing adm_endpoint_url".to_owned()));
                }
                // preflight check the storage
                StorageSettings::from(&s);
                AdmSettings::from(&s);
                // Adjust the max values if required.
                s
            }
            Err(e) => match e {
                // Configuration errors are not very sysop friendly, Try to make them
                // a bit more 3AM useful.
                ConfigError::Message(v) => {
                    println!("Bad configuration: {:?}", &v);
                    println!("Please set in config file or use environment variable.");
                    println!(
                        "For example to set `database_url` use env var `{}_DATABASE_URL`\n",
                        PREFIX.to_uppercase()
                    );
                    error!("Configuration error: Value undefined {:?}", &v);
                    return Err(ConfigError::NotFound(v));
                }
                _ => {
                    error!("Configuration error: Other: {:?}", &e);
                    return Err(e);
                }
            },
        })
    }

    /// A simple banner for display of certain settings at startup
    pub fn banner(&self) -> String {
        format!("http://{}:{}", self.host, self.port)
    }

    /// convert the `adm_country_ip_map` setting from a string to a hashmap
    pub(crate) fn build_adm_country_ip_map(&self) -> HashMap<String, String> {
        let mut map: HashMap<String, String> =
            serde_json::from_str(&self.adm_country_ip_map).expect("Invalid ADM_COUNTRY_IP_MAP");
        map = map
            .into_iter()
            .map(|(key, val)| (key.to_uppercase(), val))
            .collect();
        if !map.contains_key("US") {
            panic!("Invalid ADM_COUNTRY_IP_MAP");
        }
        map
    }
}

#[cfg(test)]
pub fn test_settings() -> Settings {
    Settings::with_env_and_config_file(&None, true)
        .expect("Could not get Settings in get_test_settings")
}<|MERGE_RESOLUTION|>--- conflicted
+++ resolved
@@ -74,15 +74,12 @@
     pub partner_id: String,
     /// Adm sub1 value (default: "123456789")
     pub sub1: String,
-<<<<<<< HEAD
     /// Run in "integration test mode"
     pub test_mode: bool,
     /// path to the test files
     pub test_file_path: String,
-=======
     /// Location test header override
     pub location_test_header: Option<String>,
->>>>>>> 09a75f35
 }
 
 impl Default for Settings {
@@ -106,12 +103,9 @@
             storage: "".to_owned(),
             partner_id: "demofeed".to_owned(),
             sub1: "123456789".to_owned(),
-<<<<<<< HEAD
             test_mode: false,
             test_file_path: "./tools/test/test_data/".to_owned(),
-=======
             location_test_header: None,
->>>>>>> 09a75f35
         }
     }
 }
