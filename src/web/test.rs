use std::collections::HashMap;
use std::sync::Arc;
use std::time::Duration;

use actix_cors::Cors;
use actix_web::{
    http::header,
    http::StatusCode,
    middleware::ErrorHandlers,
    rt, test,
    web::{self, Data},
    App, HttpRequest, HttpResponse, HttpServer,
};
use cadence::{SpyMetricSink, StatsdClient};
use futures::{channel::mpsc, StreamExt};
use serde_json::{json, Value};
use tokio::sync::RwLock;
use url::Url;

use crate::{
    adm::{AdmAdvertiserFilterSettings, AdmFilter, AdvertiserUrlFilter},
    build_app,
    error::{HandlerError, HandlerResult},
    server::{cache, location::location_config_from_settings, ServerState},
    settings::{test_settings, Settings},
    web::{dockerflow, handlers, middleware},
};

const MOCK_RESPONSE1: &str = include_str!("mock_adm_response1.json");
const UA_91: &str =
    "Mozilla/5.0 (Windows NT 10.0; Win64; x64; rv:72.0) Gecko/20100101 Firefox/91.0";
const UA_90: &str =
    "Mozilla/5.0 (Windows NT 10.0; Win64; x64; rv:72.0) Gecko/20100101 Firefox/90.0";
const UA_IPHONE: &str =
    "Mozilla/5.0 (iPhone; CPU iPhone OS 14_8_1 like Mac OS X) AppleWebKit/605.1.15 (KHTML, like Gecko) FxiOS/91.0 Mobile/15E148 Safari/605.1.15";
const MMDB_LOC: &str = "mmdb/GeoLite2-City-Test.mmdb";
const TEST_ADDR: &str = "216.160.83.56";

/// customizing the settings
fn get_test_settings() -> Settings {
    let treq = test::TestRequest::with_uri("/").to_http_request();
    Settings {
        maxminddb_loc: Some(MMDB_LOC.into()),
        port: treq.uri().port_u16().unwrap_or(8080),
        host: treq.uri().host().unwrap_or("localhost").to_owned(),
        adm_defaults: Some(
            json!(crate::adm::AdmDefaults {
                click_hosts: [crate::adm::settings::break_hosts("example.com".to_owned())].to_vec(),
                image_hosts: [crate::adm::settings::break_hosts(
                    "cdn.example.com".to_owned()
                )]
                .to_vec(),
                impression_hosts: [crate::adm::settings::break_hosts("example.net".to_owned())]
                    .to_vec(),
                ..Default::default()
            })
            .to_string(),
        ),
        ..test_settings()
    }
}

/// Create a test application with a `SpyMetricSink`
macro_rules! init_app_with_spy {
    () => {
        async {
            let mut settings = get_test_settings();
            init_app_with_spy!(settings).await
        }
    };
    ($settings:expr) => {
        async {
            crate::logging::init_logging(false).unwrap();
            let (spy, sink) = SpyMetricSink::new();
            let metrics = Arc::new(StatsdClient::builder("contile", sink).build());
            let excluded_dmas = if let Some(exclude_dmas) = &$settings.exclude_dma {
                serde_json::from_str(exclude_dmas).expect("Invalid exclude_dma field")
            } else {
                None
            };
            let state = ServerState {
                metrics: Arc::clone(&metrics),
                reqwest_client: reqwest::Client::builder()
                    .connect_timeout(Duration::from_secs(3))
                    .build()
                    .unwrap(),
                tiles_cache: cache::TilesCache::new(10),
                settings: $settings.clone(),
                partner_filter: Arc::new(RwLock::new(
                    HandlerResult::<AdmFilter>::from(&mut $settings).unwrap(),
                )),
                img_store: None,
                excluded_dmas,
                start_up: std::time::Instant::now(),
            };
            let location_config = location_config_from_settings(&$settings, metrics);

            let service = test::init_service(build_app!(state, location_config)).await;
            (service, spy)
        }
    };
}

/// Create a test application, ignoring the `SpyMetricSink`
macro_rules! init_app {
    ($( $args:expr )*) => {
        async {
            let (app, _) = init_app_with_spy!($( $args )*).await;
            app
        }
    }
}

struct MockAdm {
    pub endpoint_url: String,
    pub request_rx: mpsc::UnboundedReceiver<String>,
}

impl MockAdm {
    /// Return the passed in query params
    async fn params(&mut self) -> HashMap<String, String> {
        let query_string = self.request_rx.next().await.expect("No request_rx result");
<<<<<<< HEAD
        let bits = Url::parse(&format!("{}?{}", self.endpoint_url, query_string))
=======
        Url::parse(&format!("{}?{}", self.endpoint_url, query_string))
>>>>>>> 24126a37
            .expect("Couldn't parse request_rx result")
            .query_pairs()
            .into_owned()
            .collect();
        bits
    }
}

/// Bind a mock of the AdM Tiles API to a random port on localhost
fn init_mock_adm(response: String) -> MockAdm {
    async fn adm_tiles(
        req: HttpRequest,
        resp: web::Data<String>,
        tx: web::Data<futures::channel::mpsc::UnboundedSender<String>>,
    ) -> HttpResponse {
        trace!(
            "mock_adm: path: {:#?} query_string: {:#?} {:#?} {:#?}",
            req.path(),
            req.query_string(),
            req.connection_info(),
            req.headers()
        );
        // TODO: pass more data for validation
        tx.unbounded_send(req.query_string().to_owned())
            .expect("Failed to send");
        HttpResponse::Ok()
            .content_type("application/json")
            .body(resp.get_ref().to_owned())
    }

    let (tx, request_rx) = mpsc::unbounded::<String>();
    let server = HttpServer::new(move || {
        App::new()
            .app_data(Data::new(response.clone()))
            .app_data(Data::new(tx.clone()))
            .route("/", web::get().to(adm_tiles))
    });
    let server = server
        .bind(("127.0.0.1", 0))
        .expect("Couldn't bind mock_adm");
    let addr = server.addrs().pop().expect("No mock_adm addr");
    rt::spawn(server.run());
    MockAdm {
        endpoint_url: format!("http://{}:{}/", addr.ip(), addr.port()),
        request_rx,
    }
}

pub fn advertiser_filters() -> HashMap<String, AdmAdvertiserFilterSettings> {
    AdmFilter::advertisers_from_string(
        &json!({
            "Acme": {
                "US": [{ "host": "www.acme.biz" }],
            },
            "Dunder Mifflin": {
                "US": [{ "host": "www.dunderm.biz" }],
            },
            "Los Pollos Hermanos": {
                "US": [{ "host": "www.lph-nm.biz" }],
            },
        })
        .to_string(),
    )
    .unwrap()
}

/// Basic integration test
///
/// This is a baseline test ensuring that we can read data returned from the ADM server.
/// Since we may not want to hit the ADM server directly, we use a mock response.
#[actix_web::test]
async fn basic() {
    let adm = init_mock_adm(MOCK_RESPONSE1.to_owned());
    let adm_settings = AdmFilter::advertisers_to_string(advertiser_filters());
    let mut settings = Settings {
        adm_endpoint_url: adm.endpoint_url,
        adm_settings,
        adm_defaults: Some(
            json!(crate::adm::AdmDefaults {
                click_hosts: [crate::adm::break_hosts("example.com".to_owned())].to_vec(),
                image_hosts: [crate::adm::break_hosts("cdn.example.com".to_owned())].to_vec(),
                impression_hosts: [
                    crate::adm::break_hosts("example.net".to_owned()),
                    crate::adm::break_hosts("example.com".to_owned())
                ]
                .to_vec(),
                ..Default::default()
            })
            .to_string(),
        ),
        ..get_test_settings()
    };
    let app = init_app!(settings).await;

    let req = test::TestRequest::get()
        .uri("/v1/tiles")
        .insert_header((header::USER_AGENT, UA_91))
        .to_request();
    let resp = test::call_service(&app, req).await;
    assert_eq!(resp.status(), StatusCode::OK);

    let content_type = resp.headers().get(header::CONTENT_TYPE);
    assert!(content_type.is_some());
    assert_eq!(
        content_type
            .unwrap()
            .to_str()
            .expect("Couldn't parse Content-Type"),
        "application/json"
    );

    let result: Value = test::read_body_json(resp).await;
    let tiles = result["tiles"].as_array().expect("!tiles.is_array()");
    assert!(tiles.len() > 1);
    for tile in tiles {
        let tile = tile.as_object().expect("!tile.is_object()");
        assert!(tile["url"].is_string());
        assert!(tile.get("advertiser_url").is_none());
    }
}

#[actix_web::test]
async fn basic_old_ua() {
    let adm = init_mock_adm(MOCK_RESPONSE1.to_owned());
    let valid = ["acme", "los pollos hermanos"];
    let mut settings = Settings {
        adm_endpoint_url: adm.endpoint_url,
        adm_settings: AdmFilter::advertisers_to_string(advertiser_filters()),
        adm_has_legacy_image: Some(json!(valid).to_string()),
        ..get_test_settings()
    };
    let app = init_app!(settings).await;

    let req = test::TestRequest::get()
        .uri("/v1/tiles")
        .insert_header((header::USER_AGENT, UA_90))
        .to_request();
    let resp = test::call_service(&app, req).await;
    assert_eq!(resp.status(), StatusCode::OK);

    let content_type = resp.headers().get(header::CONTENT_TYPE);
    assert!(content_type.is_some());
    assert_eq!(
        content_type
            .unwrap()
            .to_str()
            .expect("Couldn't parse Content-Type"),
        "application/json"
    );

    let result: Value = test::read_body_json(resp).await;
    let tiles = result["tiles"].as_array().expect("!tiles.is_array()");
    assert!(tiles.len() == 2);
    let mut previous: String = "".to_owned();
    for tile in tiles {
        let tile = tile.as_object().expect("!tile.is_object()");
        assert!(tile["url"].is_string());
        assert!(tile.get("advertiser_url").is_none());
        let this = tile["name"].as_str().unwrap().to_lowercase();
        assert!(this != previous);
        assert!(valid.contains(&this.as_str()));
        previous = this;
    }
}

#[actix_web::test]
async fn basic_bad_reply() {
    let missing_ci = r#"{
        "tiles": [
            {
                "id": 601,
                "name": "Acme",
                "click_url": "https://example.com/ctp?version=16.0.0&key=22.1&ctag=1612376952400200000",
                "image_url": "https://cdn.example.com/601.jpg",
                "advertiser_url": "https://www.acme.biz/?foo=1&device=Computers&cmpgn=123601",
                "impression_url": "https://example.net/static?id=0000"
            },
            {
                "id": 703,
                "name": "Dunder Mifflin",
                "click_url": "https://example.com/ctp?version=16.0.0&key=7.2&ci=8.9&ctag=E1DE38C8972D0281F5556659A",
                "image_url": "https://cdn.example.com/703.jpg",
                "advertiser_url": "https://www.dunderm.biz/?tag=bar&ref=baz",
                "impression_url": "https://example.net/static?id=DEADB33F"
            }
        ]}"#;
    let adm = init_mock_adm(missing_ci.to_owned());
    let mut settings = Settings {
        adm_endpoint_url: adm.endpoint_url,
        adm_settings: AdmFilter::advertisers_to_string(advertiser_filters()),
        ..get_test_settings()
    };
    let app = init_app!(settings).await;

    let req = test::TestRequest::get()
        .uri("/v1/tiles")
        .insert_header((header::USER_AGENT, UA_91))
        .to_request();
    let resp = test::call_service(&app, req).await;
    assert_eq!(resp.status(), StatusCode::OK);

    let content_type = resp.headers().get(header::CONTENT_TYPE);
    assert!(content_type.is_some());
    assert_eq!(
        content_type
            .unwrap()
            .to_str()
            .expect("Couldn't parse Content-Type"),
        "application/json"
    );

    let result: Value = test::read_body_json(resp).await;
    let tiles = result["tiles"].as_array().expect("!tiles.is_array()");
    assert_eq!(tiles.len(), 1);
    assert_eq!("Dunder Mifflin", &tiles[0]["name"]);
}

#[actix_web::test]
async fn basic_all_bad_reply() {
    let missing_ci = r#"{
        "tiles": [
            {
                "id": 601,
                "name": "Acme",
                "click_url": "https://example.com/ctp?version=16.0.0&key=22.1&ctag=1612376952400200000",
                "image_url": "https://cdn.example.com/601.jpg",
                "advertiser_url": "https://www.acme.biz/?foo=1&device=Computers&cmpgn=123601",
                "impression_url": "https://example.net/static?id=0000"
            },
            {
                "id": 703,
                "name": "Dunder Mifflin",
                "click_url": "https://example.com/ctp?version=16.0.0&key=7.2&ci=8.9",
                "image_url": "https://cdn.example.com/703.jpg",
                "advertiser_url": "https://www.dunderm.biz/?tag=bar&ref=baz",
                "impression_url": "https://example.net/static?id=DEADB33F"
            }
        ]}"#;
    let adm = init_mock_adm(missing_ci.to_owned());
    let mut settings = Settings {
        adm_endpoint_url: adm.endpoint_url,
        adm_settings: AdmFilter::advertisers_to_string(advertiser_filters()),
        ..get_test_settings()
    };
    let app = init_app!(settings).await;

    let req = test::TestRequest::get()
        .uri("/v1/tiles")
        .insert_header((header::USER_AGENT, UA_91))
        .to_request();
    let resp = test::call_service(&app, req).await;
    assert_eq!(resp.status(), StatusCode::NO_CONTENT);
}

#[actix_web::test]
async fn basic_filtered() {
    let adm = init_mock_adm(MOCK_RESPONSE1.to_owned());
    let mut adm_settings = advertiser_filters();
    adm_settings.insert(
        "Example".to_owned(),
        AdmAdvertiserFilterSettings {
            countries: HashMap::from([(
                "US".to_owned(),
                [AdvertiserUrlFilter {
                    host: "www.example.ninja".to_owned(),
                    ..Default::default()
                }]
                .to_vec(),
            )]),
            ..Default::default()
        },
    );
    adm_settings.remove("dunder mifflin");

    let mut settings = Settings {
        adm_endpoint_url: adm.endpoint_url,
        adm_settings: AdmFilter::advertisers_to_string(adm_settings),
        ..get_test_settings()
    };
    let app = init_app!(settings).await;

    let req = test::TestRequest::get()
        .uri("/v1/tiles")
        .insert_header((header::USER_AGENT, UA_91))
        .to_request();
    let resp = test::call_service(&app, req).await;
    assert_eq!(resp.status(), StatusCode::OK);

    let content_type = resp.headers().get(header::CONTENT_TYPE);
    assert!(content_type.is_some());
    assert_eq!(
        content_type
            .unwrap()
            .to_str()
            .expect("Couldn't parse Content-Type"),
        "application/json"
    );

    let result: Value = test::read_body_json(resp).await;
    let tiles = result["tiles"].as_array().expect("!tiles.is_array()");
    // remember, we cap at `settings.adm_max_tiles` (currently 2)
    assert_eq!(tiles.len(), 2);
    // Ensure the tile order from adM is preserved
    let tile1 = &tiles[0];
    assert_eq!(tile1["name"], "Acme");
    let tile2 = &tiles[1];
    assert_eq!(tile2["name"].as_str().unwrap(), "Los Pollos Hermanos");
}

#[actix_web::test]
async fn basic_default() {
    let adm = init_mock_adm(MOCK_RESPONSE1.to_owned());

    let mut settings = Settings {
        adm_endpoint_url: adm.endpoint_url,
        adm_settings: AdmFilter::advertisers_to_string(advertiser_filters()),
        ..get_test_settings()
    };
    let app = init_app!(settings).await;

    let req = test::TestRequest::get()
        .uri("/v1/tiles")
        .insert_header((header::USER_AGENT, UA_91))
        .to_request();
    let resp = test::call_service(&app, req).await;
    assert_eq!(resp.status(), StatusCode::OK);

    let content_type = resp.headers().get(header::CONTENT_TYPE);
    assert!(content_type.is_some());
    assert_eq!(
        content_type
            .unwrap()
            .to_str()
            .expect("Couldn't parse Content-Type"),
        "application/json"
    );

    let result: Value = test::read_body_json(resp).await;
    let tiles = result["tiles"].as_array().expect("!tiles.is_array()");
    // remember, we cap at `settings.adm_max_tiles` (currently 2)
    assert_eq!(tiles.len(), 2);
    assert!(!tiles
        .iter()
        .any(|tile| tile["name"].as_str().unwrap() == "Los Pollos Hermanos"));
}

#[actix_web::test]
async fn fallback_country() {
    let mut adm = init_mock_adm(MOCK_RESPONSE1.to_owned());
    let mut settings = Settings {
        adm_endpoint_url: adm.endpoint_url.clone(),
        adm_settings: AdmFilter::advertisers_to_string(advertiser_filters()),
        ..get_test_settings()
    };
    let app = init_app!(settings).await;

    let req = test::TestRequest::get()
        .uri("/v1/tiles")
        .insert_header((header::USER_AGENT, UA_91))
        .to_request();
    let resp = test::call_service(&app, req).await;
    assert_eq!(resp.status(), StatusCode::OK);

    let params = adm.params().await;
    assert_eq!(params.get("country-code"), Some(&"US".to_owned()));
    assert_eq!(params.get("region-code"), Some(&"".to_owned()));
}

#[actix_web::test]
async fn maxmind_lookup() {
    let mut adm = init_mock_adm(MOCK_RESPONSE1.to_owned());
    let mut settings = Settings {
        adm_endpoint_url: adm.endpoint_url.clone(),
        adm_settings: AdmFilter::advertisers_to_string(advertiser_filters()),
        ..get_test_settings()
    };
    let app = init_app!(settings).await;

    let req = test::TestRequest::get()
        .uri("/v1/tiles")
        .insert_header((header::USER_AGENT, UA_91))
        .insert_header(("X-Forwarded-For", TEST_ADDR))
        .to_request();
    let resp = test::call_service(&app, req).await;
    assert_eq!(resp.status(), StatusCode::OK);

    let params = adm.params().await;
    assert_eq!(params.get("country-code"), Some(&"US".to_owned()));
    assert_eq!(params.get("region-code"), Some(&"WA".to_owned()));
}

#[actix_web::test]
async fn location_test_header() {
    let mut adm = init_mock_adm(MOCK_RESPONSE1.to_owned());
    let mut settings = Settings {
        adm_endpoint_url: adm.endpoint_url.clone(),
        adm_settings: AdmFilter::advertisers_to_string(advertiser_filters()),
        location_test_header: Some("x-test-location".to_owned()),
        ..get_test_settings()
    };
    let app = init_app!(settings).await;

    let req = test::TestRequest::get()
        .uri("/v1/tiles")
        .insert_header((header::USER_AGENT, UA_91))
        .insert_header(("X-Forwarded-For", TEST_ADDR))
        .insert_header(("X-Test-Location", "US, CA"))
        .to_request();
    let resp = test::call_service(&app, req).await;
    assert_eq!(resp.status(), StatusCode::OK);

    let params = adm.params().await;
    assert_eq!(params.get("country-code"), Some(&"US".to_owned()));
    assert_eq!(params.get("region-code"), Some(&"CA".to_owned()));
    assert_eq!(params.get("dma-code"), Some(&"".to_owned()));
}

#[actix_web::test]
async fn empty_tiles() {
    let adm = init_mock_adm(MOCK_RESPONSE1.to_owned());
    // test empty responses of an included country (US)
    let adm_settings_json = json!({
        "Foo": {
            "US": [
                { "host": "www.foo.bar" }
            ]
        }
    });
    let mut settings = Settings {
        adm_endpoint_url: adm.endpoint_url,
        adm_settings: adm_settings_json.to_string(),
        ..get_test_settings()
    };
    let app = init_app!(settings).await;

    let req = test::TestRequest::get()
        .uri("/v1/tiles")
        .insert_header((header::USER_AGENT, UA_91))
        .to_request();
    let resp = test::call_service(&app, req).await;
    assert_eq!(resp.status(), StatusCode::NO_CONTENT);

    // Ensure same result from cache
    let req = test::TestRequest::get()
        .uri("/v1/tiles")
        .insert_header((header::USER_AGENT, UA_91))
        .to_request();
    let resp = test::call_service(&app, req).await;
    assert_eq!(resp.status(), StatusCode::NO_CONTENT);
}

#[actix_web::test]
async fn empty_tiles_excluded_country() {
    // ensure that a response where all candidate tiles have been filtered
    // out returns a 200 response.
    let adm = init_mock_adm(MOCK_RESPONSE1.to_owned());
    // Specify valid advertisers with no per country information. This will
    // "exclude" US locations.
    let filters = AdmFilter::advertisers_from_string(
        &json!({
            "Acme": {
             },
            "Dunder Mifflin": {
            },
            "Los Pollos Hermanos": {
            },
        })
        .to_string(),
    )
    .unwrap();
    let adm_settings = AdmFilter::advertisers_to_string(filters);
    let mut settings = Settings {
        adm_endpoint_url: adm.endpoint_url,
        adm_settings,
        ..get_test_settings()
    };
    let app = init_app!(settings).await;

    let req = test::TestRequest::get()
        .uri("/v1/tiles")
        .insert_header((header::USER_AGENT, UA_91))
        .to_request();
    let resp = test::call_service(&app, req).await;
    assert_eq!(resp.status(), StatusCode::OK);
    let result: Value = test::read_body_json(resp).await;
    dbg!(&result);
    let tiles = result["tiles"].as_array().expect("!tiles.is_array()");
    assert_eq!(tiles.len(), 0);

    // Ensure same result from cache
    let req = test::TestRequest::get()
        .uri("/v1/tiles")
        .insert_header((header::USER_AGENT, UA_91))
        .to_request();
    let resp = test::call_service(&app, req).await;
    dbg!(&resp);
    assert_eq!(resp.status(), StatusCode::OK);
    let result: Value = test::read_body_json(resp).await;
    let tiles = result["tiles"].as_array().expect("!tiles.is_array()");
    assert_eq!(tiles.len(), 0);
}

#[actix_web::test]
async fn empty_tiles_excluded_country_204() {
    let adm = init_mock_adm(MOCK_RESPONSE1.to_owned());
    // no adm_settings filters everything out, the client's country (US) is
    // considered "excluded"
    let mut settings = Settings {
        adm_endpoint_url: adm.endpoint_url,
        excluded_countries_200: false,
        ..get_test_settings()
    };
    let app = init_app!(settings).await;

    let req = test::TestRequest::get()
        .uri("/v1/tiles")
        .insert_header((header::USER_AGENT, UA_91))
        .to_request();
    let resp = test::call_service(&app, req).await;
    assert_eq!(resp.status(), StatusCode::NO_CONTENT);

    // Ensure same result from cache
    let req = test::TestRequest::get()
        .uri("/v1/tiles")
        .insert_header((header::USER_AGENT, UA_91))
        .to_request();
    let resp = test::call_service(&app, req).await;
    assert_eq!(resp.status(), StatusCode::NO_CONTENT);
}

#[actix_web::test]
async fn include_regions() {
    let adm = init_mock_adm(MOCK_RESPONSE1.to_owned());

    let mut adm_settings = advertiser_filters();
    adm_settings.remove(&"Los Pollos Hermanos".to_lowercase());
    // set Dunder Mifflin to only serve Mexico.
    let a_s = adm_settings
        .get_mut(&"Dunder Mifflin".to_lowercase())
        .expect("No Dunder Mifflin tile");
    a_s.countries
        .insert("MX".into(), a_s.countries.get("US").unwrap().clone());
    a_s.countries.remove("US");
    let mut settings = Settings {
        adm_endpoint_url: adm.endpoint_url,
        adm_settings: AdmFilter::advertisers_to_string(adm_settings),
        excluded_countries_200: false,
        ..get_test_settings()
    };
    let app = init_app!(settings).await;

    let req = test::TestRequest::get()
        .uri("/v1/tiles")
        .insert_header((header::USER_AGENT, UA_91))
        .to_request();
    let resp = test::call_service(&app, req).await;
    assert_eq!(resp.status(), StatusCode::OK);

    // "Dunder Mifflin" should be filtered out
    let result: Value = test::read_body_json(resp).await;
    let tiles = result["tiles"].as_array().expect("!tiles.is_array()");
    assert_eq!(tiles.len(), 1);
    assert_eq!(&tiles[0]["name"], "Acme");
}

#[actix_web::test]
async fn loc_test() {
    let app = init_app!().await;

    let req = test::TestRequest::get()
        .uri("/__loc_test__")
        .insert_header(("X-FORWARDED-FOR", TEST_ADDR))
        .to_request();

    let resp = test::call_service(&app, req).await;
    assert_eq!(resp.status(), StatusCode::OK);

    let result: Value = test::read_body_json(resp).await;
    assert_eq!(result["country"], "US");
    assert_eq!(result["region"], "WA");
}

#[actix_web::test]
async fn metrics() {
    let adm = init_mock_adm(MOCK_RESPONSE1.to_owned());
    let mut settings = Settings {
        adm_endpoint_url: adm.endpoint_url,
        adm_settings: AdmFilter::advertisers_to_string(advertiser_filters()),
        ..get_test_settings()
    };
    let (app, spy) = init_app_with_spy!(settings).await;

    let req = test::TestRequest::get()
        .uri("/v1/tiles")
        .insert_header((header::USER_AGENT, UA_91))
        .to_request();
    let resp = test::call_service(&app, req).await;
    assert_eq!(resp.status(), StatusCode::OK);

    // Find all metric lines with matching prefixes
    let find_metrics = |prefixes: &[&str]| -> Vec<_> {
        spy.try_iter()
            .filter_map(|m| {
                let m = String::from_utf8(m).unwrap();
                prefixes.iter().any(|name| m.starts_with(name)).then_some(m)
            })
            .collect()
    };

    let prefixes = &["contile.tiles.get:1", "contile.tiles.adm.request:1"];
    let metrics = find_metrics(prefixes);
    assert_eq!(metrics.len(), 2);
    let get_metric = &metrics[0];
    assert!(get_metric.contains("ua.form_factor:desktop"));
    assert!(get_metric.contains("ua.os.family:windows"));
    assert!(!&metrics[1].contains("endpoint:mobile"));

    let req = test::TestRequest::get()
        .uri("/v1/tiles")
        .insert_header((header::USER_AGENT, UA_IPHONE))
        .to_request();
    let resp = test::call_service(&app, req).await;
    assert_eq!(resp.status(), StatusCode::OK);

    let metrics = find_metrics(prefixes);
    assert_eq!(metrics.len(), 2);
    let get_metric = &metrics[0];
    assert!(get_metric.contains("ua.form_factor:phone"));
    assert!(get_metric.contains("ua.os.family:ios"));
    assert!(&metrics[1].contains("endpoint:mobile"));
}

#[actix_web::test]
async fn not_found() {
    let app = init_app!().await;

    let req = test::TestRequest::get().uri("/non-existent").to_request();
    let resp = test::call_service(&app, req).await;
    assert_eq!(resp.status(), StatusCode::NOT_FOUND);

    let result: Value = test::read_body_json(resp).await;
    assert_eq!(result["code"], 404);
    assert_eq!(result["errno"], 404);
}

#[actix_web::test]
async fn zero_ttl() {
    let adm = init_mock_adm(MOCK_RESPONSE1.to_owned());
    let mut settings = Settings {
        adm_endpoint_url: adm.endpoint_url,
        adm_settings: AdmFilter::advertisers_to_string(advertiser_filters()),
        tiles_ttl: 0,
        ..get_test_settings()
    };
    let app = init_app!(settings).await;

    let req = test::TestRequest::get()
        .uri("/v1/tiles")
        .insert_header((header::USER_AGENT, UA_91))
        .to_request();
    let resp = test::call_service(&app, req).await;
    assert_eq!(resp.status(), StatusCode::OK);
}

#[actix_web::test]
async fn zero_jitter() {
    let adm = init_mock_adm(MOCK_RESPONSE1.to_owned());
    let mut settings = Settings {
        adm_endpoint_url: adm.endpoint_url,
        adm_settings: AdmFilter::advertisers_to_string(advertiser_filters()),
        tiles_ttl: 1,
        jitter: 0,
        ..get_test_settings()
    };
    let app = init_app!(settings).await;

    let req = test::TestRequest::get()
        .uri("/v1/tiles")
        .insert_header((header::USER_AGENT, UA_91))
        .to_request();
    let resp = test::call_service(&app, req).await;
    assert_eq!(resp.status(), StatusCode::OK);
}<|MERGE_RESOLUTION|>--- conflicted
+++ resolved
@@ -120,16 +120,11 @@
     /// Return the passed in query params
     async fn params(&mut self) -> HashMap<String, String> {
         let query_string = self.request_rx.next().await.expect("No request_rx result");
-<<<<<<< HEAD
-        let bits = Url::parse(&format!("{}?{}", self.endpoint_url, query_string))
-=======
         Url::parse(&format!("{}?{}", self.endpoint_url, query_string))
->>>>>>> 24126a37
             .expect("Couldn't parse request_rx result")
             .query_pairs()
             .into_owned()
-            .collect();
-        bits
+            .collect()
     }
 }
 
@@ -610,7 +605,6 @@
     let resp = test::call_service(&app, req).await;
     assert_eq!(resp.status(), StatusCode::OK);
     let result: Value = test::read_body_json(resp).await;
-    dbg!(&result);
     let tiles = result["tiles"].as_array().expect("!tiles.is_array()");
     assert_eq!(tiles.len(), 0);
 
@@ -620,7 +614,6 @@
         .insert_header((header::USER_AGENT, UA_91))
         .to_request();
     let resp = test::call_service(&app, req).await;
-    dbg!(&resp);
     assert_eq!(resp.status(), StatusCode::OK);
     let result: Value = test::read_body_json(resp).await;
     let tiles = result["tiles"].as_array().expect("!tiles.is_array()");
