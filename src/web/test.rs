--- conflicted
+++ resolved
@@ -45,11 +45,8 @@
                 adm_country_ip_map: Arc::new($settings.build_adm_country_ip_map()),
                 reqwest_client: reqwest::Client::new(),
                 tiles_cache: cache::TilesCache::new(10),
-<<<<<<< HEAD
                 mmdb: Location::default(),
-=======
                 settings: $settings.clone(),
->>>>>>> 6e3b34a5
             };
             test::init_service(build_app!(state)).await
         }
