use std::collections::HashMap;

use actix_cors::Cors;
use actix_web::{
    http::header, http::StatusCode, middleware::errhandlers::ErrorHandlers, test, web, App,
    HttpRequest, HttpResponse, HttpServer,
};
use futures::{channel::mpsc, StreamExt};
use serde_json::{json, Value};
use url::Url;

use crate::{
    adm::{AdmFilter, AdmSettings, DEFAULT},
    build_app,
    error::{HandlerError, HandlerResult},
    metrics::Metrics,
    server::{cache, location::location_config_from_settings, ServerState},
    settings::{test_settings, Settings},
    web::{dockerflow, handlers, middleware},
};

const MOCK_RESPONSE1: &str = include_str!("mock_adm_response1.json");
const UA_91: &str =
    "Mozilla/5.0 (Windows NT 10.0; Win64; x64; rv:72.0) Gecko/20100101 Firefox/91.0";
const UA_90: &str =
    "Mozilla/5.0 (Windows NT 10.0; Win64; x64; rv:72.0) Gecko/20100101 Firefox/90.0";
const MMDB_LOC: &str = "mmdb/GeoLite2-City-Test.mmdb";
const TEST_ADDR: &str = "216.160.83.56";

/// customizing the settings
fn get_test_settings() -> Settings {
    let treq = test::TestRequest::with_uri("/").to_http_request();
    Settings {
        maxminddb_loc: Some(MMDB_LOC.into()),
        port: treq.uri().port_u16().unwrap_or(8080),
        host: treq.uri().host().unwrap_or("localhost").to_owned(),
        ..test_settings()
    }
}

macro_rules! init_app {
    () => {
        async {
            let settings = get_test_settings();
            init_app!(settings).await
        }
    };
    ($settings:expr) => {
        async {
            crate::logging::init_logging(false).unwrap();
<<<<<<< HEAD
            let metrics = Metrics::sink();
=======
            let excluded_dmas = if let Some(exclude_dmas) = &$settings.exclude_dma {
                serde_json::from_str(exclude_dmas).expect("Invalid exclude_dma field")
            } else {
                None
            };
>>>>>>> 5da0bda0
            let state = ServerState {
                metrics: Box::new(metrics.clone()),
                adm_endpoint_url: $settings.adm_endpoint_url.clone(),
                reqwest_client: reqwest::Client::new(),
                tiles_cache: cache::TilesCache::new(10),
                settings: $settings.clone(),
                filter: HandlerResult::<AdmFilter>::from(&mut $settings).unwrap(),
                img_store: None,
                excluded_dmas,
            };
            let location_config = location_config_from_settings(&$settings, &metrics);

            test::init_service(build_app!(state, location_config)).await
        }
    };
}

struct MockAdm {
    pub endpoint_url: String,
    pub request_rx: mpsc::UnboundedReceiver<String>,
}

impl MockAdm {
    /// Return the passed in query params
    async fn params(&mut self) -> HashMap<String, String> {
        let query_string = self.request_rx.next().await.expect("No request_rx result");
        Url::parse(&format!("{}{}", self.endpoint_url, query_string))
            .expect("Couldn't parse request_rx result")
            .query_pairs()
            .into_owned()
            .collect()
    }
}

/// Bind a mock of the AdM Tiles API to a random port on localhost
fn init_mock_adm(response: String) -> MockAdm {
    let (tx, request_rx) = mpsc::unbounded::<String>();
    let server = HttpServer::new(move || {
        let tx = tx.clone();
        App::new().data(response.clone()).route(
            "/",
            web::get().to(move |req: HttpRequest, resp: web::Data<String>| {
                trace!(
                    "mock_adm: path: {:#?} query_string: {:#?} {:#?} {:#?}",
                    req.path(),
                    req.query_string(),
                    req.connection_info(),
                    req.headers()
                );
                // TODO: pass more data for validation
                tx.unbounded_send(req.query_string().to_owned())
                    .expect("Failed to send");
                HttpResponse::Ok()
                    .content_type("application/json")
                    .body(resp.get_ref())
            }),
        )
    });
    let server = server
        .bind(("127.0.0.1", 0))
        .expect("Couldn't bind mock_adm");
    let addr = server.addrs().pop().expect("No mock_adm addr");
    server.run();
    MockAdm {
        endpoint_url: format!("http://{}:{}/?partner=foo&sub1=bar", addr.ip(), addr.port()),
        request_rx,
    }
}

pub fn adm_settings() -> AdmSettings {
    let adm_settings = json!({
        "Acme": {
            "advertiser_hosts": ["www.acme.biz"],
            "impression_hosts": [],
            "click_hosts": [],
            "position": 0,
            "include_regions": ["US"]
        },
        "Dunder Mifflin": {
            "advertiser_hosts": ["www.dunderm.biz"],
            "impression_hosts": ["example.com", "example.net"],
            "click_hosts": [],
            "position": 1,
            "include_regions": ["US"]
        },
        "Los Pollos Hermanos": {
            "advertiser_hosts": ["www.lph-nm.biz"],
            "impression_hosts": [],
            "click_hosts": [],
            "position": 2,
            "include_regions": ["US"]
        },
        DEFAULT: {
            "advertiser_hosts": [],
            "impression_hosts": ["example.net"],
            "click_hosts": ["example.com"],
            "position": null,
            "include_regions": []
        }
    });
    serde_json::from_value(adm_settings).unwrap()
}

/// Basic integration test
///
/// This is a baseline test ensuring that we can read data returned from the ADM server.
/// Since we may not want to hit the ADM server directly, we use a mock response.
#[actix_rt::test]
async fn basic() {
    let adm = init_mock_adm(MOCK_RESPONSE1.to_owned());
    let mut settings = Settings {
        adm_endpoint_url: adm.endpoint_url,
        adm_settings: json!(adm_settings()).to_string(),
        ..get_test_settings()
    };
    let mut app = init_app!(settings).await;

    let req = test::TestRequest::get()
        .uri("/v1/tiles")
        .header(header::USER_AGENT, UA_91)
        .to_request();
    let resp = test::call_service(&mut app, req).await;
    assert_eq!(resp.status(), StatusCode::OK);

    let content_type = resp.headers().get(header::CONTENT_TYPE);
    assert!(content_type.is_some());
    assert_eq!(
        content_type
            .unwrap()
            .to_str()
            .expect("Couldn't parse Content-Type"),
        "application/json"
    );

    let result: Value = test::read_body_json(resp).await;
    let tiles = result["tiles"].as_array().expect("!tiles.is_array()");
    assert!(tiles.len() > 1);
    for tile in tiles {
        let tile = tile.as_object().expect("!tile.is_object()");
        assert!(tile["url"].is_string());
        assert!(tile.get("advertiser_url").is_none());
    }
}

#[actix_rt::test]
async fn basic_old_ua() {
    let adm = init_mock_adm(MOCK_RESPONSE1.to_owned());
    let valid = ["acme", "los pollos hermanos"];
    let mut settings = Settings {
        adm_endpoint_url: adm.endpoint_url,
        adm_settings: json!(adm_settings()).to_string(),
        adm_has_legacy_image: Some(json!(valid).to_string()),
        ..get_test_settings()
    };
    let mut app = init_app!(settings).await;

    let req = test::TestRequest::get()
        .uri("/v1/tiles")
        .header(header::USER_AGENT, UA_90)
        .to_request();
    let resp = test::call_service(&mut app, req).await;
    assert_eq!(resp.status(), StatusCode::OK);

    let content_type = resp.headers().get(header::CONTENT_TYPE);
    assert!(content_type.is_some());
    assert_eq!(
        content_type
            .unwrap()
            .to_str()
            .expect("Couldn't parse Content-Type"),
        "application/json"
    );

    let result: Value = test::read_body_json(resp).await;
    let tiles = result["tiles"].as_array().expect("!tiles.is_array()");
    assert!(tiles.len() == 2);
    let mut previous: String = "".to_owned();
    for tile in tiles {
        let tile = tile.as_object().expect("!tile.is_object()");
        assert!(tile["url"].is_string());
        assert!(tile.get("advertiser_url").is_none());
        let this = tile["name"].as_str().unwrap().to_lowercase();
        assert!(this != previous);
        assert!(valid.contains(&this.as_str()));
        previous = this;
    }
}

#[actix_rt::test]
async fn basic_bad_reply() {
    let missing_ci = r#"{
        "tiles": [
            {
                "id": 601,
                "name": "Acme",
                "click_url": "https://example.com/ctp?version=16.0.0&key=22.1&ctag=1612376952400200000",
                "image_url": "https://cdn.example.com/601.jpg",
                "advertiser_url": "https://www.acme.biz/?foo=1&device=Computers&cmpgn=123601",
                "impression_url": "https://example.net/static?id=0000"
            },
            {
                "id": 703,
                "name": "Dunder Mifflin",
                "click_url": "https://example.com/ctp?version=16.0.0&key=7.2&ci=8.9&ctag=E1DE38C8972D0281F5556659A",
                "image_url": "https://cdn.example.com/703.jpg",
                "advertiser_url": "https://www.dunderm.biz/?tag=bar&ref=baz",
                "impression_url": "https://example.net/static?id=DEADB33F"
            }
        ]}"#;
    let adm = init_mock_adm(missing_ci.to_owned());
    let mut settings = Settings {
        adm_endpoint_url: adm.endpoint_url,
        adm_settings: json!(adm_settings()).to_string(),
        ..get_test_settings()
    };
    let mut app = init_app!(settings).await;

    let req = test::TestRequest::get()
        .uri("/v1/tiles")
        .header(header::USER_AGENT, UA_91)
        .to_request();
    let resp = test::call_service(&mut app, req).await;
    assert_eq!(resp.status(), StatusCode::OK);

    let content_type = resp.headers().get(header::CONTENT_TYPE);
    assert!(content_type.is_some());
    assert_eq!(
        content_type
            .unwrap()
            .to_str()
            .expect("Couldn't parse Content-Type"),
        "application/json"
    );

    let result: Value = test::read_body_json(resp).await;
    let tiles = result["tiles"].as_array().expect("!tiles.is_array()");
    assert_eq!(tiles.len(), 1);
    assert_eq!("Dunder Mifflin", &tiles[0]["name"]);
}

#[actix_rt::test]
async fn basic_all_bad_reply() {
    let missing_ci = r#"{
        "tiles": [
            {
                "id": 601,
                "name": "Acme",
                "click_url": "https://example.com/ctp?version=16.0.0&key=22.1&ctag=1612376952400200000",
                "image_url": "https://cdn.example.com/601.jpg",
                "advertiser_url": "https://www.acme.biz/?foo=1&device=Computers&cmpgn=123601",
                "impression_url": "https://example.net/static?id=0000"
            },
            {
                "id": 703,
                "name": "Dunder Mifflin",
                "click_url": "https://example.com/ctp?version=16.0.0&key=7.2&ci=8.9",
                "image_url": "https://cdn.example.com/703.jpg",
                "advertiser_url": "https://www.dunderm.biz/?tag=bar&ref=baz",
                "impression_url": "https://example.net/static?id=DEADB33F"
            }
        ]}"#;
    let adm = init_mock_adm(missing_ci.to_owned());
    let mut settings = Settings {
        adm_endpoint_url: adm.endpoint_url,
        adm_settings: json!(adm_settings()).to_string(),
        ..get_test_settings()
    };
    let mut app = init_app!(settings).await;

    let req = test::TestRequest::get()
        .uri("/v1/tiles")
        .header(header::USER_AGENT, UA_91)
        .to_request();
    let resp = test::call_service(&mut app, req).await;
    assert_eq!(resp.status(), StatusCode::NO_CONTENT);
}

#[actix_rt::test]
async fn basic_filtered() {
    let adm = init_mock_adm(MOCK_RESPONSE1.to_owned());

    let mut adm_settings = adm_settings();
    adm_settings.insert(
        "Example".to_owned(),
        serde_json::from_value(json!({
            "advertiser_hosts": ["www.example.ninja"],
            "impression_hosts": ["example.net"],
            "click_hosts": ["example.com"],
            "position": 100,
            "include_regions": []
        }))
        .unwrap(),
    );
    adm_settings.remove("Dunder Mifflin");

    let mut settings = Settings {
        adm_endpoint_url: adm.endpoint_url,
        adm_settings: json!(adm_settings).to_string(),
        ..get_test_settings()
    };
    let mut app = init_app!(settings).await;

    let req = test::TestRequest::get()
        .uri("/v1/tiles")
        .header(header::USER_AGENT, UA_91)
        .to_request();
    let resp = test::call_service(&mut app, req).await;
    assert_eq!(resp.status(), StatusCode::OK);

    let content_type = resp.headers().get(header::CONTENT_TYPE);
    assert!(content_type.is_some());
    assert_eq!(
        content_type
            .unwrap()
            .to_str()
            .expect("Couldn't parse Content-Type"),
        "application/json"
    );

    let result: Value = test::read_body_json(resp).await;
    let tiles = result["tiles"].as_array().expect("!tiles.is_array()");
    // remember, we cap at `settings.adm_max_tiles` (currently 2)
    assert_eq!(tiles.len(), 2);
    // Ensure the tile order from adM is preserved
    let tile1 = &tiles[0];
    assert_eq!(tile1["name"], "Acme");
    assert_eq!(tile1["position"], 0);
    let tile2 = &tiles[1];
    assert_eq!(tile2["name"], "Los Pollos Hermanos");
    assert_eq!(tile2["position"], 2);
}

#[actix_rt::test]
async fn basic_default() {
    let adm = init_mock_adm(MOCK_RESPONSE1.to_owned());

    let adm_settings = adm_settings();
    trace!("Settings: {:?}", &adm_settings);

    let mut settings = Settings {
        adm_endpoint_url: adm.endpoint_url,
        adm_settings: json!(adm_settings).to_string(),
        ..get_test_settings()
    };
    let mut app = init_app!(settings).await;

    let req = test::TestRequest::get()
        .uri("/v1/tiles")
        .header(header::USER_AGENT, UA_91)
        .to_request();
    let resp = test::call_service(&mut app, req).await;
    assert_eq!(resp.status(), StatusCode::OK);

    let content_type = resp.headers().get(header::CONTENT_TYPE);
    assert!(content_type.is_some());
    assert_eq!(
        content_type
            .unwrap()
            .to_str()
            .expect("Couldn't parse Content-Type"),
        "application/json"
    );

    let result: Value = test::read_body_json(resp).await;
    let tiles = result["tiles"].as_array().expect("!tiles.is_array()");
    // remember, we cap at `settings.adm_max_tiles` (currently 2)
    assert_eq!(tiles.len(), 2);
    assert!(!tiles
        .iter()
        .any(|tile| tile["name"].as_str().unwrap() == "Los Pollos Hermanos"));
}

#[actix_rt::test]
async fn fallback_country() {
    let mut adm = init_mock_adm(MOCK_RESPONSE1.to_owned());
    let mut settings = Settings {
        adm_endpoint_url: adm.endpoint_url.clone(),
        adm_settings: json!(adm_settings()).to_string(),
        ..get_test_settings()
    };
    let mut app = init_app!(settings).await;

    let req = test::TestRequest::get()
        .uri("/v1/tiles")
        .header(header::USER_AGENT, UA_91)
        .to_request();
    let resp = test::call_service(&mut app, req).await;
    assert_eq!(resp.status(), StatusCode::OK);

    let params = adm.params().await;
    assert_eq!(params.get("country-code"), Some(&"US".to_owned()));
    assert_eq!(params.get("region-code"), Some(&"".to_owned()));
}

#[actix_rt::test]
async fn maxmind_lookup() {
    let mut adm = init_mock_adm(MOCK_RESPONSE1.to_owned());
    let mut settings = Settings {
        adm_endpoint_url: adm.endpoint_url.clone(),
        adm_settings: json!(adm_settings()).to_string(),
        ..get_test_settings()
    };
    let mut app = init_app!(settings).await;

    let req = test::TestRequest::get()
        .uri("/v1/tiles")
        .header(header::USER_AGENT, UA_91)
        .header("X-Forwarded-For", TEST_ADDR)
        .to_request();
    let resp = test::call_service(&mut app, req).await;
    assert_eq!(resp.status(), StatusCode::OK);

    let params = adm.params().await;
    assert_eq!(params.get("country-code"), Some(&"US".to_owned()));
    assert_eq!(params.get("region-code"), Some(&"WA".to_owned()));
}

#[actix_rt::test]
async fn location_test_header() {
    let mut adm = init_mock_adm(MOCK_RESPONSE1.to_owned());
    let mut settings = Settings {
        adm_endpoint_url: adm.endpoint_url.clone(),
        adm_settings: json!(adm_settings()).to_string(),
        location_test_header: Some("x-test-location".to_owned()),
        ..get_test_settings()
    };
    let mut app = init_app!(settings).await;

    let req = test::TestRequest::get()
        .uri("/v1/tiles")
        .header(header::USER_AGENT, UA_91)
        .header("X-Forwarded-For", TEST_ADDR)
        .header("X-Test-Location", "US, CA")
        .to_request();
    let resp = test::call_service(&mut app, req).await;
    assert_eq!(resp.status(), StatusCode::OK);

    let params = adm.params().await;
    assert_eq!(params.get("country-code"), Some(&"US".to_owned()));
    assert_eq!(params.get("region-code"), Some(&"CA".to_owned()));
}

#[actix_rt::test]
async fn empty_tiles() {
    let adm = init_mock_adm(MOCK_RESPONSE1.to_owned());
    // no adm_settings filters everything out
    let mut settings = Settings {
        adm_endpoint_url: adm.endpoint_url.clone(),
        ..get_test_settings()
    };
    let mut app = init_app!(settings).await;

    let req = test::TestRequest::get()
        .uri("/v1/tiles")
        .header(header::USER_AGENT, UA_91)
        .to_request();
    let resp = test::call_service(&mut app, req).await;
    assert_eq!(resp.status(), StatusCode::NO_CONTENT);

    // Ensure same result from cache
    let req = test::TestRequest::get()
        .uri("/v1/tiles")
        .header(header::USER_AGENT, UA_91)
        .to_request();
    let resp = test::call_service(&mut app, req).await;
    assert_eq!(resp.status(), StatusCode::NO_CONTENT);
}

#[actix_rt::test]
async fn include_regions() {
    let adm = init_mock_adm(MOCK_RESPONSE1.to_owned());

    let mut adm_settings = adm_settings();
    adm_settings.remove("Los Pollos Hermanos");
    adm_settings
        .get_mut("Dunder Mifflin")
        .expect("No Dunder Mifflin tile")
        .include_regions = vec!["MX".to_owned()];
    let mut settings = Settings {
        adm_endpoint_url: adm.endpoint_url.clone(),
        adm_settings: json!(adm_settings).to_string(),
        ..get_test_settings()
    };
    let mut app = init_app!(settings).await;

    let req = test::TestRequest::get()
        .uri("/v1/tiles")
        .header(header::USER_AGENT, UA_91)
        .to_request();
    let resp = test::call_service(&mut app, req).await;
    assert_eq!(resp.status(), StatusCode::OK);

    // "Dunder Mifflin" should be filtered out
    let result: Value = test::read_body_json(resp).await;
    let tiles = result["tiles"].as_array().expect("!tiles.is_array()");
    assert_eq!(tiles.len(), 1);
    assert_eq!(&tiles[0]["name"], "Acme");
}<|MERGE_RESOLUTION|>--- conflicted
+++ resolved
@@ -48,15 +48,12 @@
     ($settings:expr) => {
         async {
             crate::logging::init_logging(false).unwrap();
-<<<<<<< HEAD
             let metrics = Metrics::sink();
-=======
             let excluded_dmas = if let Some(exclude_dmas) = &$settings.exclude_dma {
                 serde_json::from_str(exclude_dmas).expect("Invalid exclude_dma field")
             } else {
                 None
             };
->>>>>>> 5da0bda0
             let state = ServerState {
                 metrics: Box::new(metrics.clone()),
                 adm_endpoint_url: $settings.adm_endpoint_url.clone(),
