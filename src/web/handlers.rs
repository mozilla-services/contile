//! API Handlers
use actix_web::{web, HttpRequest, HttpResponse};
use actix_web_location::Location;
use lazy_static::lazy_static;
use rand::{thread_rng, Rng};

use crate::{
    adm,
    error::{HandlerErrorKind, HandlerResult},
    metrics::Metrics,
    server::{
        cache::{self, Tiles, TilesState},
        ServerState,
    },
    settings::Settings,
    tags::Tags,
    web::{middleware::sentry as l_sentry, DeviceInfo},
};

lazy_static! {
    static ref EMPTY_TILES: String = serde_json::to_string(&adm::TileResponse { tiles: vec![] })
        .expect("Couldn't serialize EMPTY_TILES");
}

/// Calculate the ttl from the settings by taking the tiles_ttl
/// and calculating a jitter that is no more than 50% of the total TTL.
/// It is recommended that "jitter" be 10%.
pub fn add_jitter(settings: &Settings) -> u32 {
    let mut rng = thread_rng();
    let ftl = settings.tiles_ttl as f32;
    let offset = ftl * (std::cmp::min(settings.jitter, 50) as f32 * 0.01);
    let jit = rng.gen_range(0.0 - offset..offset);
    (ftl + jit) as u32
}

/// Handler for `.../v1/tiles` endpoint
///
/// Normalizes User Agent info and searches cache for possible tile suggestions.
/// On a miss, it will attempt to fetch new tiles from ADM.
pub async fn get_tiles(
    location: Location,
    device_info: DeviceInfo,
    metrics: Metrics,
    state: web::Data<ServerState>,
    request: HttpRequest,
) -> HandlerResult<HttpResponse> {
    trace!("get_tiles");
    metrics.incr("tiles.get");

    let settings = &state.settings;
    if !state
        .filter
        .read()
        .unwrap()
        .all_include_regions
        .contains(&location.country())
    {
        trace!("get_tiles: country not included: {:?}", location.country());
        // Nothing to serve. We typically send a 204 for empty tiles but
        // optionally send 200 to resolve
        // https://github.com/mozilla-services/contile/issues/284
        let response = if settings.excluded_countries_200 {
            HttpResponse::Ok()
                .content_type("application/json")
                .body(&*EMPTY_TILES)
        } else {
            HttpResponse::NoContent().finish()
        };
        return Ok(response);
    }

    let audience_key = cache::AudienceKey {
        country_code: location.country(),
        region_code: if location.region() != "" {
            Some(location.region())
        } else {
            None
        },
        dma_code: location.dma,
        form_factor: device_info.form_factor,
        os_family: device_info.os_family,
        legacy_only: device_info.legacy_only(),
    };

    let mut tags = Tags::default();
    {
        tags.add_extra("audience_key", &format!("{:#?}", audience_key));
        // Add/modify the existing request tags.
        // tags.clone().commit(&mut request.extensions_mut());
    }

    let mut expired = false;
    if settings.test_mode != crate::settings::TestModes::TestFakeResponse {
        // First make a cheap read from the cache
        if let Some(tiles_state) = state.tiles_cache.get(&audience_key) {
            match &*tiles_state {
                TilesState::Populating => {
                    // Another task is currently populating this entry and will
                    // complete shortly. 204 until then instead of queueing
                    // more redundant requests
                    trace!("get_tiles: Another task Populating");
                    metrics.incr("tiles_cache.miss.populating");
                    return Ok(HttpResponse::NoContent().finish());
                }
                TilesState::Fresh { tiles } => {
                    expired = tiles.expired();
                    if !expired {
                        trace!("get_tiles: cache hit: {:?}", audience_key);
                        metrics.incr("tiles_cache.hit");
                        return Ok(content_response(&tiles.content));
                    }
                    // Needs refreshing
                }
                TilesState::Refreshing { tiles } => {
                    // Another task is currently refreshing this entry, just
                    // return the stale Tiles until it's completed
                    trace!(
                        "get_tiles: cache hit (expired, Refreshing): {:?}",
                        audience_key
                    );
                    metrics.incr("tiles_cache.hit.refreshing");
                    return Ok(content_response(&tiles.content));
                }
            }
        }
    }

    // Alter the cache separately from the read above: writes are more
    // expensive and these alterations occur infrequently

    // Prepare to write: temporarily set the cache entry to
    // Refreshing/Populating until we've completed our write, notifying other
    // requests in flight during this time to return stale data/204 No Content
    // instead of making duplicate/redundant writes. The handle will reset the
    // temporary state if no write occurs (due to errors/panics)
    let handle = state.tiles_cache.prepare_write(&audience_key, expired);

    let result = adm::get_tiles(
        &state,
        &location,
        device_info,
        &mut tags,
        &metrics,
        // be aggressive about not passing headers unless we absolutely need to
        if settings.test_mode != crate::settings::TestModes::NoTest {
            Some(request.head().headers())
        } else {
            None
        },
    )
    .await;

<<<<<<< HEAD
    let handle_result = || {
        match result {
            Ok(response) => {
                let tiles = cache::Tiles::new(response, add_jitter(&state.settings))?;
                trace!(
                    "get_tiles: cache miss{}: {:?}",
                    if expired { " (expired)" } else { "" },
                    &audience_key
                );
                metrics.incr("tiles_cache.miss");
                state.tiles_cache.insert(
                    audience_key.clone(),
                    TilesState::Fresh {
                        tiles: tiles.clone(),
                    },
                );
                Ok(content_response(&tiles.content))
            }
            Err(e) => {
                // Add some kind of stats to Retrieving or RetrievingFirst?
                // do we need a kill switch if we're restricting like this already?
                match e.kind() {
                    HandlerErrorKind::BadAdmResponse(es) => {
                        warn!("Bad response from ADM: {:?}", e);
                        metrics.incr_with_tags("tiles.invalid", Some(&tags));
                        state.tiles_cache.insert(
                            audience_key.clone(),
                            TilesState::Fresh {
                                tiles: Tiles::empty(add_jitter(&state.settings)),
                            },
                        );
                        // Report directly to sentry
                        // (This is starting to become a pattern. 🤔)
                        let mut tags = Tags::from_head(request.head(), settings);
                        tags.add_extra("err", es);
                        tags.add_tag("level", "warning");
                        l_sentry::report(sentry::event_from_error(&e), &tags);
                        warn!("ADM Server error: {:?}", e);
                        Ok(HttpResponse::NoContent().finish())
                    }
                    _ => Err(e),
=======
    match result {
        Ok(response) => {
            let tiles = cache::Tiles::new(response, add_jitter(&state.settings))?;
            trace!(
                "get_tiles: cache miss{}: {:?}",
                if expired { " (expired)" } else { "" },
                &audience_key
            );
            metrics.incr("tiles_cache.miss");
            handle.insert(TilesState::Fresh {
                tiles: tiles.clone(),
            });
            Ok(content_response(&tiles.content))
        }
        Err(e) => {
            // Add some kind of stats to Retrieving or RetrievingFirst?
            // do we need a kill switch if we're restricting like this already?
            match e.kind() {
                HandlerErrorKind::BadAdmResponse(es) => {
                    warn!("Bad response from ADM: {:?}", e);
                    metrics.incr_with_tags("tiles.invalid", Some(&tags));
                    handle.insert(TilesState::Fresh {
                        tiles: Tiles::empty(add_jitter(&state.settings)),
                    });
                    // Report directly to sentry
                    // (This is starting to become a pattern. 🤔)
                    let mut tags = Tags::from_head(request.head(), settings);
                    tags.add_extra("err", es);
                    tags.add_tag("level", "warning");
                    l_sentry::report(&tags, sentry::event_from_error(&e));
                    warn!("ADM Server error: {:?}", e);
                    Ok(HttpResponse::NoContent().finish())
>>>>>>> 9122ec04
                }
                _ => Err(e),
            }
        }
    }
}

fn content_response(content: &cache::TilesContent) -> HttpResponse {
    match content {
        cache::TilesContent::Json(json) => HttpResponse::Ok()
            .content_type("application/json")
            .body(json),
        cache::TilesContent::Empty => HttpResponse::NoContent().finish(),
    }
}<|MERGE_RESOLUTION|>--- conflicted
+++ resolved
@@ -150,49 +150,6 @@
     )
     .await;
 
-<<<<<<< HEAD
-    let handle_result = || {
-        match result {
-            Ok(response) => {
-                let tiles = cache::Tiles::new(response, add_jitter(&state.settings))?;
-                trace!(
-                    "get_tiles: cache miss{}: {:?}",
-                    if expired { " (expired)" } else { "" },
-                    &audience_key
-                );
-                metrics.incr("tiles_cache.miss");
-                state.tiles_cache.insert(
-                    audience_key.clone(),
-                    TilesState::Fresh {
-                        tiles: tiles.clone(),
-                    },
-                );
-                Ok(content_response(&tiles.content))
-            }
-            Err(e) => {
-                // Add some kind of stats to Retrieving or RetrievingFirst?
-                // do we need a kill switch if we're restricting like this already?
-                match e.kind() {
-                    HandlerErrorKind::BadAdmResponse(es) => {
-                        warn!("Bad response from ADM: {:?}", e);
-                        metrics.incr_with_tags("tiles.invalid", Some(&tags));
-                        state.tiles_cache.insert(
-                            audience_key.clone(),
-                            TilesState::Fresh {
-                                tiles: Tiles::empty(add_jitter(&state.settings)),
-                            },
-                        );
-                        // Report directly to sentry
-                        // (This is starting to become a pattern. 🤔)
-                        let mut tags = Tags::from_head(request.head(), settings);
-                        tags.add_extra("err", es);
-                        tags.add_tag("level", "warning");
-                        l_sentry::report(sentry::event_from_error(&e), &tags);
-                        warn!("ADM Server error: {:?}", e);
-                        Ok(HttpResponse::NoContent().finish())
-                    }
-                    _ => Err(e),
-=======
     match result {
         Ok(response) => {
             let tiles = cache::Tiles::new(response, add_jitter(&state.settings))?;
@@ -222,10 +179,9 @@
                     let mut tags = Tags::from_head(request.head(), settings);
                     tags.add_extra("err", es);
                     tags.add_tag("level", "warning");
-                    l_sentry::report(&tags, sentry::event_from_error(&e));
+                    l_sentry::report(sentry::event_from_error(&e), &tags);
                     warn!("ADM Server error: {:?}", e);
                     Ok(HttpResponse::NoContent().finish())
->>>>>>> 9122ec04
                 }
                 _ => Err(e),
             }
